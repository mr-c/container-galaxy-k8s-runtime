--- conflicted
+++ resolved
@@ -8,22 +8,15 @@
        ]]>
      </command>
      <inputs>
-<<<<<<< HEAD
-         <param name="nmr_spectra_input" type="data" format="txt" label="NMR Dataset; A tabulated text file including p.p.m and spectra"/>
-=======
          <param name="nmr_spectra_input" type="data" format="txt" label="NMR Dataset; A tabulated text file including p.p.m and spectra. Please download the demo data set from the link below. "/>
->>>>>>> 03771423
          <param name="options_file" type="data" format="txt" label="BATMAN options; A text file including BATMAN running options, such as number of spectra which must within the range given by the NMR data set. The file name MUST be batmanOptions.txt"/>
          <param name="metabolite_template" type="data" label="pre-defined metabolites template, multi_data_user.csv"/>
          <param name="target_metabolites" type="data" label="target metabolites list"/>
      </inputs>
      <outputs>
-<<<<<<< HEAD
-=======
          <data name="RelCon" format="tabular" from_work_dir="results/RelCon.txt" label="Relative concentrations"/>
          <data name="MultipletsPpmShifts" format="tabular" from_work_dir="results/MultipletsPpmShifts.txt" label="A table (M x n) containing the posterior means of multiplets ppm shift for M multiplets as its rows."/>
          <data name="RelConCreInt" format="tabular" from_work_dir="results/RelConCreInt.txt" label="Relative concentrations in the Confidence Interval of 95%"/>
->>>>>>> 03771423
          <data name="zip_output" format="zip" from_work_dir="results/zip_output.zip" label="BATMAN output files zipped"/>
          <collection name="spectra" type="list" labels="Stack from ${on_string}">
              <discover_datasets pattern="(?P&lt;name&gt;specFit_.+_)\.pdf$" ext="pdf" directory="results" />
@@ -40,10 +33,7 @@
 multi_data_user.csv provides the characteristics of targeted metabolites NMR resonances. Please modify the file accordingly on your local computer before uploading to Galaxy.
 
 metabolitesList.csv includes the list of targeted metabolites. Please modify the file accordingly on your local computer before uploading to Galaxy.
-<<<<<<< HEAD
 
-=======
->>>>>>> 03771423
        ]]>
      </help>
  </tool>