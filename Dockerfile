FROM ubuntu:14.04
MAINTAINER PhenoMeNal-H2020 Project <phenomenal-h2020-users@googlegroups.com>

LABEL Description="Galaxy 17.05-phenomenal for running inside Kubernetes."
LABEL software="Galaxy"
<<<<<<< HEAD
LABEL version="1.2"
LABEL software.version="17.05-pheno-lr"
=======
LABEL software.version="17.05-pheno"
LABEL version="1.3"
>>>>>>> b0d3ddb1

RUN apt-get -qq update && apt-get install --no-install-recommends -y apt-transport-https software-properties-common wget && \
    apt-get update -qq && \
    apt-get install --no-install-recommends -y mercurial python-psycopg2 sudo python-virtualenv \
    libyaml-dev libffi-dev libssl-dev \
    curl git python-pip python-gnuplot python-psutil && \
    pip install --upgrade pip && \
    apt-get purge -y software-properties-common && \
    apt-get autoremove -y && apt-get clean && rm -rf /var/lib/apt/lists/* /tmp/* /var/tmp/*
RUN git clone --depth 1 --single-branch --branch rel_17.05_plus_k8s_fs_support_resource_limit_reqs https://github.com/phnmnl/galaxy.git
WORKDIR galaxy
RUN echo "pykube==0.15.0" >> requirements.txt
COPY config/galaxy.ini config/galaxy.ini
COPY config/job_conf.xml config/job_conf.xml
COPY config/tool_conf.xml config/tool_conf.xml
COPY config/sanitize_whitelist.txt config/sanitize_whitelist.txt
COPY config/job_resource_params_conf.xml config/job_resource_params_conf.xml
COPY config/phenomenal_tools2container.yaml config/phenomenal_tools2container.yaml
COPY rules/k8s_destinations.py lib/galaxy/jobs/rules/k8s_destination.py
COPY tools/phenomenal tools/phenomenal

RUN virtualenv .config_script_venv
RUN /bin/bash -c "source .config_script_venv/bin/activate && \
                  pip install bioblend==0.9.0 && \
                  deactivate"

RUN virtualenv .venv
RUN /bin/bash -c "source .venv/bin/activate && \
                  pip install 'pip>=8.1' && \
                  pip install -r requirements.txt \
                      --index-url https://wheels.galaxyproject.org/simple && \
                  deactivate"

# Galaxy runs on python < 3.5, so https://github.com/kelproject/pykube/issues/29 recommends
ENV PYKUBE_KUBERNETES_SERVICE_HOST kubernetes

COPY html/partners.png static/partners.png
COPY html/PhenoMeNal_logo.png static/PhenoMeNal_logo.png
COPY html/welcome.html static/welcome.html
COPY ansible ansible
COPY workflows workflows
COPY container-simple-checks.sh container-simple-checks.sh
COPY test_cmds.txt test_cmds.txt
RUN chmod u+x /galaxy/ansible/run_galaxy_config.sh

# Missing XCMS datatypes for w4m
COPY external-datatypes/rdata_xcms_datatype.py /galaxy/lib/galaxy/datatypes/
COPY external-datatypes/rdata_camera_datatype.py /galaxy/lib/galaxy/datatypes/
COPY external-datatypes/no_unzip_datatypes.py /galaxy/lib/galaxy/datatypes/
COPY external-datatypes/nmrml_datatype.py /galaxy/lib/galaxy/datatypes/
COPY config/datatypes_conf.xml config/datatypes_conf.xml

EXPOSE 8080

CMD ["./run.sh"]<|MERGE_RESOLUTION|>--- conflicted
+++ resolved
@@ -3,13 +3,8 @@
 
 LABEL Description="Galaxy 17.05-phenomenal for running inside Kubernetes."
 LABEL software="Galaxy"
-<<<<<<< HEAD
-LABEL version="1.2"
 LABEL software.version="17.05-pheno-lr"
-=======
-LABEL software.version="17.05-pheno"
 LABEL version="1.3"
->>>>>>> b0d3ddb1
 
 RUN apt-get -qq update && apt-get install --no-install-recommends -y apt-transport-https software-properties-common wget && \
     apt-get update -qq && \
