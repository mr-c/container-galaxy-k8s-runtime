--- conflicted
+++ resolved
@@ -220,12 +220,9 @@
     <tool file="phenomenal/isatools/factors_summary.xml"/>
     <tool file="phenomenal/isatools/isatab_validator.xml"/>
     <tool file="phenomenal/isatools/isajson_validator.xml"/>
-<<<<<<< HEAD
     <tool file="phenomenal/isatools/mw2isa.xml"/>
-=======
     <tool file="phenomenal/isatools/isatab2json.xml"/>
     <tool file="phenomenal/isatools/json2isatab.xml"/>
->>>>>>> 2ade2808
   </section>
 
 </toolbox>