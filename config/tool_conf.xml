--- conflicted
+++ resolved
@@ -55,11 +55,7 @@
     <tool file="phenomenal/transfer/metabolights-downloader.xml"/>
     <tool file="phenomenal/transfer/metabolights-labs-uploader.xml"/>
   </section>
-  <section name="ISA tools" id="data-transform">
-    <tool file="phenomenal/isatools/factors_summary.xml"/>
-    <tool file="phenomenal/isatools/isatab_validator.xml"/>
-    <tool file="phenomenal/transfer/mw2isa.xml"/>
-  </section>
+
   <section name="Fluxomics" id="pheno-fluxomics">
     <tool file="phenomenal/fluxomics/ramid/ramid.xml"/>
     <tool file="phenomenal/fluxomics/midcor/midcor.xml"/>
@@ -95,15 +91,12 @@
   <section name="Post-Processing" id="pheno-postprocessing">
     <tool file="phenomenal/postProcessing/metaboliteidconverter.xml"/>
   </section>
-<<<<<<< HEAD
-
-=======
   <section name="ISA tools" id="isa-tools">
     <tool file="phenomenal/isatools/get_study.xml"/>
     <tool file="phenomenal/isatools/get_study_json.xml"/>
     <tool file="phenomenal/isatools/factors_summary.xml"/>
     <tool file="phenomenal/isatools/isatab_validator.xml"/>
     <tool file="phenomenal/isatools/isajson_validator.xml"/>
+    <tool file="phenomenal/transfer/mw2isa.xml"/>
   </section>
->>>>>>> 7635d4f4
 </toolbox>