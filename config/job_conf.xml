<<<<<<< HEAD
<?xml version="1.0"?>
<!-- A sample job config for sketching the k8s use case with shared fs -->
<job_conf>
    <plugins>
        <plugin id="local" type="runner" load="galaxy.jobs.runners.local:LocalJobRunner" workers="4"/>
        <plugin id="k8s" type="runner" load="galaxy.jobs.runners.kubernetes:KubernetesJobRunner">
            <param id="k8s_use_service_account">true</param>
            <param id="k8s_persistent_volume_claim_name">galaxy-pvc</param>
            <!-- The following mount path needs to be the initial part of the "file_path" and "new_file_path" paths
            set in universe_wsgi.ini (or equivalent general galaxy config file).
            -->
            <param id="k8s_persistent_volume_claim_mount_path">/opt/galaxy_data</param>
            <param id="k8s_namespace">default</param>
            <!-- Allows pods to retry up to this number of times, before marking the Job as failed -->
            <param id="k8s_pod_retrials">1</param>
        </plugin>
    </plugins>
    <handlers>
        <handler id="main"/>
    </handlers>
    <destinations default="local">
        <destination id="local" runner="local"/>	
        <destination id="iso2flux-container" runner="k8s">
            <param id="docker_repo_override">container-registry.phenomenal-h2020.eu</param>
            <param id="docker_owner_override">phnmnl</param>
            <param id="docker_image_override">iso2flux</param>
            <param id="docker_tag_override">v0.2_cv1.0.28</param>
            <param id="max_pod_retrials">1</param>
            <param id="docker_enabled">true</param>
        </destination>
        <destination id="midcor-container" runner="k8s">
            <param id="docker_repo_override">container-registry.phenomenal-h2020.eu</param>
            <param id="docker_owner_override">phnmnl</param>
            <param id="docker_image_override">midcor</param>
            <param id="docker_tag_override">v1.0_cv0.2.32</param>
            <param id="max_pod_retrials">3</param>
            <param id="docker_enabled">true</param>
        </destination>
        <destination id="isodyn-container" runner="k8s">
            <param id="docker_repo_override">container-registry.phenomenal-h2020.eu</param>
            <param id="docker_owner_override">phnmnl</param>
            <param id="docker_image_override">isodyn</param>
            <param id="docker_tag_override">latest</param>
            <param id="max_pod_retrials">3</param>
            <param id="docker_enabled">true</param>
        </destination>
        <destination id="ramid-container" runner="k8s">
            <param id="docker_repo_override">container-registry.phenomenal-h2020.eu</param>
            <param id="docker_owner_override">phnmnl</param>
            <param id="docker_image_override">ramid</param>
            <param id="docker_tag_override">v1.0_cv0.1.7</param>
            <param id="max_pod_retrials">3</param>
            <param id="docker_enabled">true</param>
        </destination>
	<destination id="batman-container" runner="k8s">
            <param id="docker_repo_override">container-registry.phenomenal-h2020.eu</param>
            <param id="docker_owner_override">phnmnl</param>
            <param id="docker_image_override">batman</param>
            <param id="docker_tag_override">v1.2.1.0.7_cv1.0.34</param>
            <param id="max_pod_retrials">3</param>
            <param id="docker_enabled">true</param>
        </destination>
	<destination id="w4m-mtbls-dwnld-container" runner="k8s">
	    <param id="docker_repo_override">container-registry.phenomenal-h2020.eu</param>
            <param id="docker_owner_override">phnmnl</param>
            <param id="docker_image_override">mtbls-dwnld</param>
            <param id="docker_tag_override">v1.2.0_cv1.1.12</param>
            <param id="max_pod_retrials">3</param>
            <param id="docker_enabled">true</param>
        </destination>
	<destination id="w4m-univariate-container" runner="k8s">
	    <param id="docker_repo_override">container-registry.phenomenal-h2020.eu</param>
            <param id="docker_owner_override">phnmnl</param>
            <param id="docker_image_override">univariate</param>
            <param id="docker_tag_override">v2.2.3_cv1.2.28</param>
            <param id="max_pod_retrials">3</param>
            <param id="docker_enabled">true</param>
        </destination>
	<destination id="w4m-multivariate-container" runner="k8s">
	    <param id="docker_repo_override">container-registry.phenomenal-h2020.eu</param>
            <param id="docker_owner_override">phnmnl</param>
            <param id="docker_image_override">multivariate</param>
            <param id="docker_tag_override">v2.3.10_cv1.1.18</param>
            <param id="max_pod_retrials">3</param>
            <param id="docker_enabled">true</param>
        </destination>
        <destination id="w4m-biosigner-container" runner="k8s">
	    <param id="docker_repo_override">container-registry.phenomenal-h2020.eu</param>
            <param id="docker_owner_override">phnmnl</param>
            <param id="docker_image_override">biosigner</param>
            <param id="docker_tag_override">v2.2.7_cv1.1.12</param>
            <param id="max_pod_retrials">3</param>
            <param id="docker_enabled">true</param>
        </destination>
	<destination id="w4m-lcmsmatching-container" runner="k8s">
	    <param id="docker_repo_override">container-registry.phenomenal-h2020.eu</param>
            <param id="docker_owner_override">phnmnl</param>
            <param id="docker_image_override">lcmsmatching</param>
            <param id="docker_tag_override">v3.1.6_cv1.3.61</param>
            <param id="max_pod_retrials">3</param>
            <param id="docker_enabled">true</param>
        </destination>
	<destination id="msconvert2-container" runner="k8s">
	    <param id="docker_repo_override">container-registry.phenomenal-h2020.eu</param>
            <param id="docker_owner_override">phnmnl</param>
            <param id="docker_image_override">pwiz</param>
            <param id="docker_tag_override">latest</param>
            <param id="max_pod_retrials">3</param>
            <param id="docker_enabled">true</param>
        </destination>
        <destination id="nmrmlconv-container" runner="k8s">
	    <param id="docker_repo_override">container-registry.phenomenal-h2020.eu</param>
            <param id="docker_owner_override">phnmnl</param>
            <param id="docker_image_override">nmrmlconv</param>
            <param id="docker_tag_override">v1.1b_cv0.1.31</param>
            <param id="max_pod_retrials">3</param>
            <param id="docker_enabled">true</param>
        </destination>
        <destination id="metfrag-cli-container" runner="k8s">
            <param id="docker_repo_override">container-registry.phenomenal-h2020.eu</param>
            <param id="docker_owner_override">phnmnl</param>
            <param id="docker_image_override">metfrag-cli</param>
            <param id="docker_tag_override">v2.4.2_cv0.2.17</param>
            <param id="max_pod_retrials">3</param>
            <param id="docker_enabled">true</param>
        </destination>
	<destination id="xcms-container" runner="k8s">
	    <param id="docker_repo_override">container-registry.phenomenal-h2020.eu</param>
            <param id="docker_owner_override">phnmnl</param>
            <param id="docker_image_override">xcms</param>
            <param id="docker_tag_override">v1.50.1_cv0.4.37</param>
            <param id="max_pod_retrials">3</param>
            <param id="docker_enabled">true</param>
        </destination>
        <destination id="mzml2isa-container" runner="k8s">
	    <param id="docker_repo_override">container-registry.phenomenal-h2020.eu</param>
            <param id="docker_owner_override">phnmnl</param>
            <param id="docker_image_override">mzml2isa</param>
            <param id="docker_tag_override">v0.4.28_cv0.2.23</param>
            <param id="max_pod_retrials">3</param>
            <param id="docker_enabled">true</param>
        </destination>
        <destination id="nmrml2isa-container" runner="k8s">
	    <param id="docker_repo_override">container-registry.phenomenal-h2020.eu</param>
            <param id="docker_owner_override">phnmnl</param>
            <param id="docker_image_override">nmrml2isa</param>
            <param id="docker_tag_override">v0.3.0_cv0.1.10</param>
            <param id="max_pod_retrials">3</param>
            <param id="docker_enabled">true</param>
        </destination>
	<destination id="mtbls-downloader-container" runner="k8s">
	    <param id="docker_repo_override">container-registry.phenomenal-h2020.eu</param>
            <param id="docker_owner_override">phnmnl</param>
            <param id="docker_image_override">scp-aspera</param>
            <param id="docker_tag_override">v3.5.4.102989-linux-64_cv0.1.5</param>
            <param id="max_pod_retrials">1</param>
            <param id="docker_enabled">true</param>
        </destination>
        <destination id="mtbls-labs-uploader-container" runner="k8s">
	    <param id="docker_repo_override">container-registry.phenomenal-h2020.eu</param>
            <param id="docker_owner_override">phnmnl</param>
            <param id="docker_image_override">mtbl-labs-uploader</param>
            <param id="docker_tag_override">v0.1.0_cv0.2.10</param>
            <param id="max_pod_retrials">3</param>
            <param id="docker_enabled">true</param>
        </destination>
        <destination id="container-metaboliteidconverter" runner="k8s">
           <param id="docker_repo_override">container-registry.phenomenal-h2020.eu</param>
           <param id="docker_owner_override">phnmnl</param>
           <param id="docker_image_override">metaboliteidconverter</param>
           <param id="docker_tag_override">v0.5.1_cv1.0.26</param>
           <param id="max_pod_retrials">3</param>
           <param id="docker_enabled">true</param>
        </destination>
	    <destination id="metabomatching-container" runner="k8s">
	    <param id="docker_repo_override">container-registry.phenomenal-h2020.eu</param>
            <param id="docker_owner_override">phnmnl</param>
            <param id="docker_image_override">metabomatching</param>
            <param id="docker_tag_override">v0.1.0_cv0.3.29</param>
            <param id="max_pod_retrials">3</param>
            <param id="docker_enabled">true</param>
        </destination>
        <destination id="leidenuniv-ms-vfetc-container" runner="k8s">
            <param id="docker_repo_override">container-registry.phenomenal-h2020.eu</param>
            <param id="docker_owner_override">phnmnl</param>
            <param id="docker_image_override">ms-vfetc</param>
            <param id="docker_tag_override">v0.4_cv1.3.10</param>
            <param id="max_pod_retrials">3</param>
            <param id="docker_enabled">true</param>
        </destination>
	<destination id="metfrag-cli-batch-container" runner="k8s">
            <param id="docker_repo_override">docker-registry.phenomenal-h2020.eu</param>
            <param id="docker_owner_override">phnmnl</param>
            <param id="docker_image_override">metfrag-cli-batch</param>
            <param id="docker_tag_override">latest</param>
            <param id="max_pod_retrials">1</param>
            <param id="docker_enabled">true</param>
        </destination>
	<destination id="camera-container" runner="k8s">
            <param id="docker_repo_override">docker-registry.phenomenal-h2020.eu</param>
            <param id="docker_owner_override">phnmnl</param>
            <param id="docker_image_override">camera</param>
            <param id="docker_tag_override">latest</param>
            <param id="max_pod_retrials">1</param>
            <param id="docker_enabled">true</param>
        </destination>
	 <destination id="msnbase-container" runner="k8s">
            <param id="docker_repo_override">docker-registry.phenomenal-h2020.eu</param>
            <param id="docker_owner_override">phnmnl</param>
            <param id="docker_image_override">msnbase</param>
            <param id="docker_tag_override">latest</param>
            <param id="max_pod_retrials">1</param>
            <param id="docker_enabled">true</param>
        </destination>
	<destination id="nmrglue-container" runner="k8s">
            <param id="docker_repo_override">container-registry.phenomenal-h2020.eu</param>
            <param id="docker_owner_override">phnmnl</param>
            <param id="docker_image_override">nmrglue</param>
            <param id="docker_tag_override">latest</param>
            <param id="max_pod_retrials">3</param>
            <param id="docker_enabled">true</param>
        </destination>
	<destination id="soap-nmr-container" runner="k8s">
            <param id="docker_repo_override">container-registry.phenomenal-h2020.eu</param>
            <param id="docker_owner_override">phnmnl</param>
            <param id="docker_image_override">soap-nmr</param>
            <param id="docker_tag_override">latest</param>
            <param id="max_pod_retrials">3</param>
            <param id="docker_enabled">true</param>
        </destination>
	<destination id="container-openms" runner="k8s">
            <param id="docker_repo_override">container-registry.phenomenal-h2020.eu</param>
            <param id="docker_owner_override">phnmnl</param>
            <param id="docker_image_override">openms</param>
            <param id="docker_tag_override">latest</param>
            <param id="max_pod_retrials">3</param>
            <param id="docker_enabled">true</param>
        </destination>
    </destinations>
    <tools>
        <!-- Tools can be configured to use specific destinations or handlers,
             identified by either the "id" or "tags" attribute.  If assigned to
             a tag, a handler or destination that matches that tag will be
             chosen at random.
         -->
	<tool id="AdditiveSeries" destination="container-openms"/> 
	<tool id="BaselineFilter" destination="container-openms"/> 
	<tool id="CompNovo" destination="container-openms"/> 
	<tool id="CompNovoCID" destination="container-openms"/> 
	<tool id="ConsensusID" destination="container-openms"/> 
	<tool id="ConsensusMapNormalizer" destination="container-openms"/> 
	<tool id="Decharger" destination="container-openms"/> 
	<tool id="DTAExtractor" destination="container-openms"/> 
	<tool id="EICExtractor" destination="container-openms"/> 
	<tool id="ExternalCalibration" destination="container-openms"/> 
	<tool id="FalseDiscoveryRate" destination="container-openms"/> 
	<tool id="FeatureFinderCentroided" destination="container-openms"/> 
	<tool id="FeatureFinderIdentification" destination="container-openms"/> 
	<tool id="FeatureFinderIsotopeWavelet" destination="container-openms"/> 
	<tool id="FeatureFinderMetabo" destination="container-openms"/> 
	<tool id="FeatureFinderMRM" destination="container-openms"/> 
	<tool id="FeatureFinderMultiplex" destination="container-openms"/> 
	<tool id="FeatureLinkerLabeled" destination="container-openms"/> 
	<tool id="FeatureLinkerUnlabeled" destination="container-openms"/> 
	<tool id="FeatureLinkerUnlabeledQT" destination="container-openms"/> 
	<tool id="FidoAdapter" destination="container-openms"/> 
	<tool id="FileConverter" destination="container-openms"/> 
	<tool id="FileFilter" destination="container-openms"/> 
	<tool id="FileInfo" destination="container-openms"/> 
	<tool id="FileMerger" destination="container-openms"/> 
	<tool id="HighResPrecursorMassCorrector" destination="container-openms"/> 
	<tool id="IDConflictResolver" destination="container-openms"/> 
	<tool id="IDFileConverter" destination="container-openms"/> 
	<tool id="IDFilter" destination="container-openms"/> 
	<tool id="IDMapper" destination="container-openms"/> 
	<tool id="IDMerger" destination="container-openms"/> 
	<tool id="IDPosteriorErrorProbability" destination="container-openms"/> 
	<tool id="IDRipper" destination="container-openms"/> 
	<tool id="IDRTCalibration" destination="container-openms"/> 
	<tool id="InclusionExclusionListCreator" destination="container-openms"/> 
	<tool id="InspectAdapter" destination="container-openms"/> 
	<tool id="InternalCalibration" destination="container-openms"/> 
	<tool id="IsobaricAnalyzer" destination="container-openms"/> 
	<tool id="ITRAQAnalyzer" destination="container-openms"/> 
	<tool id="LuciphorAdapter" destination="container-openms"/> 
	<tool id="MapAlignerIdentification" destination="container-openms"/> 
	<tool id="MapAlignerPoseClustering" destination="container-openms"/> 
	<tool id="MapAlignerSpectrum" destination="container-openms"/> 
	<tool id="MapNormalizer" destination="container-openms"/> 
	<tool id="MapRTTransformer" destination="container-openms"/> 
	<tool id="MapStatistics" destination="container-openms"/> 
	<tool id="MascotAdapter" destination="container-openms"/> 
	<tool id="MascotAdapterOnline" destination="container-openms"/> 
	<tool id="MassTraceExtractor" destination="container-openms"/> 
	<tool id="MRMMapper" destination="container-openms"/> 
	<tool id="MSGFPlusAdapter" destination="container-openms"/> 
	<tool id="MyriMatchAdapter" destination="container-openms"/> 
	<tool id="MzTabExporter" destination="container-openms"/> 
	<tool id="NoiseFilterGaussian" destination="container-openms"/> 
	<tool id="NoiseFilterSGolay" destination="container-openms"/> 
	<tool id="OMSSAAdapter" destination="container-openms"/> 
	<tool id="OpenSwathAnalyzer" destination="container-openms"/> 
	<tool id="OpenSwathAssayGenerator" destination="container-openms"/> 
	<tool id="OpenSwathChromatogramExtractor" destination="container-openms"/> 
	<tool id="OpenSwathConfidenceScoring" destination="container-openms"/> 
	<tool id="OpenSwathDecoyGenerator" destination="container-openms"/> 
	<tool id="OpenSwathFeatureXMLToTSV" destination="container-openms"/> 
	<tool id="OpenSwathRTNormalizer" destination="container-openms"/> 
	<tool id="PeakPickerHiRes" destination="container-openms"/> 
	<tool id="PeakPickerWavelet" destination="container-openms"/> 
	<tool id="PepNovoAdapter" destination="container-openms"/> 
	<tool id="PeptideIndexer" destination="container-openms"/> 
	<tool id="PhosphoScoring" destination="container-openms"/> 
	<tool id="PrecursorIonSelector" destination="container-openms"/> 
	<tool id="PrecursorMassCorrector" destination="container-openms"/> 
	<tool id="ProteinInference" destination="container-openms"/> 
	<tool id="ProteinQuantifier" destination="container-openms"/> 
	<tool id="ProteinResolver" destination="container-openms"/> 
	<tool id="PTModel" destination="container-openms"/> 
	<tool id="PTPredict" destination="container-openms"/> 
	<tool id="RTModel" destination="container-openms"/> 
	<tool id="RTPredict" destination="container-openms"/> 
	<tool id="SeedListGenerator" destination="container-openms"/> 
	<tool id="SpecLibSearcher" destination="container-openms"/> 
	<tool id="SpectraFilterBernNorm" destination="container-openms"/> 
	<tool id="SpectraFilterMarkerMower" destination="container-openms"/> 
	<tool id="SpectraFilterNLargest" destination="container-openms"/> 
	<tool id="SpectraFilterNormalizer" destination="container-openms"/> 
	<tool id="SpectraFilterParentPeakMower" destination="container-openms"/> 
	<tool id="SpectraFilterScaler" destination="container-openms"/> 
	<tool id="SpectraFilterSqrtMower" destination="container-openms"/> 
	<tool id="SpectraFilterThresholdMower" destination="container-openms"/> 
	<tool id="SpectraFilterWindowMower" destination="container-openms"/> 
	<tool id="SpectraMerger" destination="container-openms"/> 
	<tool id="TextExporter" destination="container-openms"/> 
	<tool id="TMTAnalyzer" destination="container-openms"/> 
	<tool id="TOFCalibration" destination="container-openms"/> 
	<tool id="XTandemAdapter" destination="container-openms"/>    
        <tool id="BatchFeatureRemoval" destination="batchfeature-container"/>
        <tool id="upps_blankfilter" destination="blankfilter-container"/>
        <tool id="log2transformation" destination="log2transformation-container"/>
        <tool id="iso2flux" destination="iso2flux-container"/>
        <tool id="midcor" destination="midcor-container"/>
        <tool id="ramid" destination="ramid-container"/>
        <tool id="isodyn" destination="isodyn-container"/>
        <tool id="batman-nmr" destination="batman-container"/>
        <tool id="mtbls-dwnld" destination="w4m-mtbls-dwnld-container"/>
        <tool id="Univariate" destination="w4m-univariate-container"/>
        <tool id="Multivariate" destination="w4m-multivariate-container"/>
        <tool id="Biosigner" destination="w4m-biosigner-container"/>
        <tool id="lcmsmatching" destination="w4m-lcmsmatching-container"/>
        <tool id="msconvert2" destination="msconvert2-container"/>
        <tool id="nmrmlconv" destination="nmrmlconv-container"/>
	<tool id="save_chromatogram" destination="xcms-container"/>
        <tool id="show_chromatogram" destination="xcms-container"/>
        <tool id="mzml2isa" destination="mzml2isa-container"/>
        <tool id="nmrml2isa" destination="nmrml2isa-container"/>
        <tool id="mtbls-downloader" destination="mtbls-downloader-container"/>
        <tool id="mtbls-labs-uploader" destination="mtbls-labs-uploader-container"/>
        <tool id="metfragcli" destination="metfrag-cli-container"/>
        <tool id="Metabolite_ID_Converter" destination="container-metaboliteidconverter" />
        <tool id="metabomatching" destination="metabomatching-container"/>
        <tool id="ms-vfetc" destination="leidenuniv-ms-vfetc-container"/>
	<tool id="metfrag-cli-batch" destination="metfrag-cli-batch-container" />
	<tool id="xcms-find-peaks" destination="xcms-container" />
        <tool id="xcms-collect-peaks" destination="xcms-container" />
        <tool id="xcms-group-peaks" destination="xcms-container" />
        <tool id="xcms-correct-rt" destination="xcms-container" />
        <tool id="xcms-fill-peaks" destination="xcms-container" />
        <tool id="camera-annotate-peaks" destination="camera-container" />
        <tool id="camera-group-fwhm" destination="camera-container" />
        <tool id="camera-group-corr" destination="camera-container" />
        <tool id="camera-find-isotopes" destination="camera-container" />
        <tool id="camera-find-adducts" destination="camera-container" />
        <tool id="msnbase-read-msms" destination="msnbase-container" />
        <tool id="map-msms2camera" destination="msnbase-container" />
        <tool id="msms2metfrag" destination="msnbase-container" />	
	<tool id="mtbls_nmrglue" destination="nmrglue-container"/>
        <tool id="soap_process" destination="soap-nmr-container"/>
        <tool id="soap_opls" destination="soap-nmr-container"/>
	<tool id="zip-collection" destination="camera-container"/>
    </tools>
</job_conf>
=======
<?xml version="1.0"?>
<!-- A sample job config for sketching the k8s use case with shared fs -->
<job_conf>
    <plugins>
        <plugin id="local" type="runner" load="galaxy.jobs.runners.local:LocalJobRunner" workers="4"/>
        <plugin id="k8s" type="runner" load="galaxy.jobs.runners.kubernetes:KubernetesJobRunner">
            <param id="k8s_use_service_account">true</param>
            <param id="k8s_persistent_volume_claim_name">galaxy-pvc</param>
            <!-- The following mount path needs to be the initial part of the "file_path" and "new_file_path" paths
            set in universe_wsgi.ini (or equivalent general galaxy config file).
            -->
            <param id="k8s_persistent_volume_claim_mount_path">/opt/galaxy_data</param>
            <param id="k8s_namespace">default</param>
            <!-- Allows pods to retry up to this number of times, before marking the Job as failed -->
            <param id="k8s_pod_retrials">1</param>
        </plugin>
    </plugins>
    <handlers>
        <handler id="main"/>
    </handlers>
    <destinations default="local">
        <destination id="local" runner="local"/>	
        <destination id="iso2flux-container" runner="k8s">
            <param id="docker_repo_override">container-registry.phenomenal-h2020.eu</param>
            <param id="docker_owner_override">phnmnl</param>
            <param id="docker_image_override">iso2flux</param>
            <param id="docker_tag_override">v0.2_cv1.0.28</param>
            <param id="max_pod_retrials">1</param>
            <param id="docker_enabled">true</param>
        </destination>
        <destination id="midcor-container" runner="k8s">
            <param id="docker_repo_override">container-registry.phenomenal-h2020.eu</param>
            <param id="docker_owner_override">phnmnl</param>
            <param id="docker_image_override">midcor</param>
            <param id="docker_tag_override">v1.0_cv0.2.32</param>
            <param id="max_pod_retrials">3</param>
            <param id="docker_enabled">true</param>
        </destination>
        <destination id="isodyn-container" runner="k8s">
            <param id="docker_repo_override">container-registry.phenomenal-h2020.eu</param>
            <param id="docker_owner_override">phnmnl</param>
            <param id="docker_image_override">isodyn</param>
            <param id="docker_tag_override">latest</param>
            <param id="max_pod_retrials">3</param>
            <param id="docker_enabled">true</param>
        </destination>
        <destination id="ramid-container" runner="k8s">
            <param id="docker_repo_override">container-registry.phenomenal-h2020.eu</param>
            <param id="docker_owner_override">phnmnl</param>
            <param id="docker_image_override">ramid</param>
            <param id="docker_tag_override">v1.0_cv0.1.7</param>
            <param id="max_pod_retrials">3</param>
            <param id="docker_enabled">true</param>
        </destination>
	<destination id="batman-container" runner="k8s">
            <param id="docker_repo_override">container-registry.phenomenal-h2020.eu</param>
            <param id="docker_owner_override">phnmnl</param>
            <param id="docker_image_override">batman</param>
            <param id="docker_tag_override">v1.2.1.0.7_cv1.0.34</param>
            <param id="max_pod_retrials">3</param>
            <param id="docker_enabled">true</param>
        </destination>
	<destination id="w4m-mtbls-dwnld-container" runner="k8s">
	    <param id="docker_repo_override">container-registry.phenomenal-h2020.eu</param>
            <param id="docker_owner_override">phnmnl</param>
            <param id="docker_image_override">mtbls-dwnld</param>
            <param id="docker_tag_override">v1.2.0_cv1.1.12</param>
            <param id="max_pod_retrials">3</param>
            <param id="docker_enabled">true</param>
        </destination>
	<destination id="w4m-univariate-container" runner="k8s">
	    <param id="docker_repo_override">container-registry.phenomenal-h2020.eu</param>
            <param id="docker_owner_override">phnmnl</param>
            <param id="docker_image_override">univariate</param>
            <param id="docker_tag_override">v2.2.3_cv1.2.28</param>
            <param id="max_pod_retrials">3</param>
            <param id="docker_enabled">true</param>
        </destination>
	<destination id="w4m-multivariate-container" runner="k8s">
	    <param id="docker_repo_override">container-registry.phenomenal-h2020.eu</param>
            <param id="docker_owner_override">phnmnl</param>
            <param id="docker_image_override">multivariate</param>
            <param id="docker_tag_override">v2.3.10_cv1.1.18</param>
            <param id="max_pod_retrials">3</param>
            <param id="docker_enabled">true</param>
        </destination>
        <destination id="w4m-biosigner-container" runner="k8s">
	    <param id="docker_repo_override">container-registry.phenomenal-h2020.eu</param>
            <param id="docker_owner_override">phnmnl</param>
            <param id="docker_image_override">biosigner</param>
            <param id="docker_tag_override">v2.2.7_cv1.1.12</param>
            <param id="max_pod_retrials">3</param>
            <param id="docker_enabled">true</param>
        </destination>
	<destination id="w4m-lcmsmatching-container" runner="k8s">
	    <param id="docker_repo_override">container-registry.phenomenal-h2020.eu</param>
            <param id="docker_owner_override">phnmnl</param>
            <param id="docker_image_override">lcmsmatching</param>
            <param id="docker_tag_override">v3.1.6_cv1.3.61</param>
            <param id="max_pod_retrials">3</param>
            <param id="docker_enabled">true</param>
        </destination>
	<destination id="msconvert2-container" runner="k8s">
	    <param id="docker_repo_override">container-registry.phenomenal-h2020.eu</param>
            <param id="docker_owner_override">phnmnl</param>
            <param id="docker_image_override">pwiz</param>
            <param id="docker_tag_override">latest</param>
            <param id="max_pod_retrials">3</param>
            <param id="docker_enabled">true</param>
        </destination>
        <destination id="nmrmlconv-container" runner="k8s">
	    <param id="docker_repo_override">container-registry.phenomenal-h2020.eu</param>
            <param id="docker_owner_override">phnmnl</param>
            <param id="docker_image_override">nmrmlconv</param>
            <param id="docker_tag_override">v1.1b_cv0.1.31</param>
            <param id="max_pod_retrials">3</param>
            <param id="docker_enabled">true</param>
        </destination>
        <destination id="metfrag-cli-container" runner="k8s">
            <param id="docker_repo_override">container-registry.phenomenal-h2020.eu</param>
            <param id="docker_owner_override">phnmnl</param>
            <param id="docker_image_override">metfrag-cli</param>
            <param id="docker_tag_override">v2.4.2_cv0.2.17</param>
            <param id="max_pod_retrials">3</param>
            <param id="docker_enabled">true</param>
        </destination>
	<destination id="xcms-container" runner="k8s">
	    <param id="docker_repo_override">container-registry.phenomenal-h2020.eu</param>
            <param id="docker_owner_override">phnmnl</param>
            <param id="docker_image_override">xcms</param>
            <param id="docker_tag_override">v1.50.1_cv0.4.37</param>
            <param id="max_pod_retrials">3</param>
            <param id="docker_enabled">true</param>
        </destination>
        <destination id="mzml2isa-container" runner="k8s">
	    <param id="docker_repo_override">container-registry.phenomenal-h2020.eu</param>
            <param id="docker_owner_override">phnmnl</param>
            <param id="docker_image_override">mzml2isa</param>
            <param id="docker_tag_override">v0.4.28_cv0.2.23</param>
            <param id="max_pod_retrials">3</param>
            <param id="docker_enabled">true</param>
        </destination>
        <destination id="nmrml2isa-container" runner="k8s">
	    <param id="docker_repo_override">container-registry.phenomenal-h2020.eu</param>
            <param id="docker_owner_override">phnmnl</param>
            <param id="docker_image_override">nmrml2isa</param>
            <param id="docker_tag_override">v0.3.0_cv0.1.10</param>
            <param id="max_pod_retrials">3</param>
            <param id="docker_enabled">true</param>
        </destination>
	<destination id="mtbls-downloader-container" runner="k8s">
	    <param id="docker_repo_override">container-registry.phenomenal-h2020.eu</param>
            <param id="docker_owner_override">phnmnl</param>
            <param id="docker_image_override">scp-aspera</param>
            <param id="docker_tag_override">v3.5.4.102989-linux-64_cv0.1.5</param>
            <param id="max_pod_retrials">1</param>
            <param id="docker_enabled">true</param>
        </destination>
        <destination id="mtbls-labs-uploader-container" runner="k8s">
	    <param id="docker_repo_override">container-registry.phenomenal-h2020.eu</param>
            <param id="docker_owner_override">phnmnl</param>
            <param id="docker_image_override">mtbl-labs-uploader</param>
            <param id="docker_tag_override">v0.1.0_cv0.2.10</param>
            <param id="max_pod_retrials">3</param>
            <param id="docker_enabled">true</param>
        </destination>
        <destination id="container-metaboliteidconverter" runner="k8s">
           <param id="docker_repo_override">container-registry.phenomenal-h2020.eu</param>
           <param id="docker_owner_override">phnmnl</param>
           <param id="docker_image_override">metaboliteidconverter</param>
           <param id="docker_tag_override">v0.5.1_cv1.0.26</param>
           <param id="max_pod_retrials">3</param>
           <param id="docker_enabled">true</param>
        </destination>
	    <destination id="metabomatching-container" runner="k8s">
	    <param id="docker_repo_override">container-registry.phenomenal-h2020.eu</param>
            <param id="docker_owner_override">phnmnl</param>
            <param id="docker_image_override">metabomatching</param>
            <param id="docker_tag_override">v0.1.0_cv0.3.29</param>
            <param id="max_pod_retrials">3</param>
            <param id="docker_enabled">true</param>
        </destination>
        <destination id="leidenuniv-ms-vfetc-container" runner="k8s">
            <param id="docker_repo_override">container-registry.phenomenal-h2020.eu</param>
            <param id="docker_owner_override">phnmnl</param>
            <param id="docker_image_override">ms-vfetc</param>
            <param id="docker_tag_override">v0.4_cv1.3.10</param>
            <param id="max_pod_retrials">3</param>
            <param id="docker_enabled">true</param>
        </destination>
	<destination id="metfrag-cli-batch-container" runner="k8s">
            <param id="docker_repo_override">docker-registry.phenomenal-h2020.eu</param>
            <param id="docker_owner_override">phnmnl</param>
            <param id="docker_image_override">metfrag-cli-batch</param>
            <param id="docker_tag_override">latest</param>
            <param id="max_pod_retrials">1</param>
            <param id="docker_enabled">true</param>
        </destination>
	<destination id="camera-container" runner="k8s">
            <param id="docker_repo_override">docker-registry.phenomenal-h2020.eu</param>
            <param id="docker_owner_override">phnmnl</param>
            <param id="docker_image_override">camera</param>
            <param id="docker_tag_override">latest</param>
            <param id="max_pod_retrials">1</param>
            <param id="docker_enabled">true</param>
        </destination>
	 <destination id="msnbase-container" runner="k8s">
            <param id="docker_repo_override">docker-registry.phenomenal-h2020.eu</param>
            <param id="docker_owner_override">phnmnl</param>
            <param id="docker_image_override">msnbase</param>
            <param id="docker_tag_override">latest</param>
            <param id="max_pod_retrials">1</param>
            <param id="docker_enabled">true</param>
        </destination>
	   <destination id="container-openms" runner="k8s">
	    <param id="docker_repo_override">container-registry.phenomenal-h2020.eu</param>
            <param id="docker_owner_override">phnmnl</param>
            <param id="docker_image_override">openms</param>
            <param id="docker_tag_override">latest</param>
            <param id="max_pod_retrials">3</param>
            <param id="docker_enabled">true</param>
        </destination>
    </destinations>
    <tools>
        <!-- Tools can be configured to use specific destinations or handlers,
             identified by either the "id" or "tags" attribute.  If assigned to
             a tag, a handler or destination that matches that tag will be
             chosen at random.
         -->
		  <tool id="consensusXMLToXcms" destination="camera-container" />
        <tool id="cameraToFeatureXML" destination="camera-container" />
        <tool id="featureXMLToCAMERA" destination="camera-container" />
        <tool id="featureXMLToXcms" destination="camera-container" />
	<tool id="AdditiveSeries" destination="container-openms"/> 
	<tool id="BaselineFilter" destination="container-openms"/> 
	<tool id="CompNovo" destination="container-openms"/> 
	<tool id="CompNovoCID" destination="container-openms"/> 
	<tool id="ConsensusID" destination="container-openms"/> 
	<tool id="ConsensusMapNormalizer" destination="container-openms"/> 
	<tool id="Decharger" destination="container-openms"/> 
	<tool id="DTAExtractor" destination="container-openms"/> 
	<tool id="EICExtractor" destination="container-openms"/> 
	<tool id="ExternalCalibration" destination="container-openms"/> 
	<tool id="FalseDiscoveryRate" destination="container-openms"/> 
	<tool id="FeatureFinderCentroided" destination="container-openms"/> 
	<tool id="FeatureFinderIdentification" destination="container-openms"/> 
	<tool id="FeatureFinderIsotopeWavelet" destination="container-openms"/> 
	<tool id="FeatureFinderMetabo" destination="container-openms"/> 
	<tool id="FeatureFinderMRM" destination="container-openms"/> 
	<tool id="FeatureFinderMultiplex" destination="container-openms"/> 
	<tool id="FeatureLinkerLabeled" destination="container-openms"/> 
	<tool id="FeatureLinkerUnlabeled" destination="container-openms"/> 
	<tool id="FeatureLinkerUnlabeledQT" destination="container-openms"/> 
	<tool id="FidoAdapter" destination="container-openms"/> 
	<tool id="FileConverter" destination="container-openms"/> 
	<tool id="FileFilter" destination="container-openms"/> 
	<tool id="FileInfo" destination="container-openms"/> 
	<tool id="FileMerger" destination="container-openms"/> 
	<tool id="HighResPrecursorMassCorrector" destination="container-openms"/> 
	<tool id="IDConflictResolver" destination="container-openms"/> 
	<tool id="IDFileConverter" destination="container-openms"/> 
	<tool id="IDFilter" destination="container-openms"/> 
	<tool id="IDMapper" destination="container-openms"/> 
	<tool id="IDMerger" destination="container-openms"/> 
	<tool id="IDPosteriorErrorProbability" destination="container-openms"/> 
	<tool id="IDRipper" destination="container-openms"/> 
	<tool id="IDRTCalibration" destination="container-openms"/> 
	<tool id="InclusionExclusionListCreator" destination="container-openms"/> 
	<tool id="InspectAdapter" destination="container-openms"/> 
	<tool id="InternalCalibration" destination="container-openms"/> 
	<tool id="IsobaricAnalyzer" destination="container-openms"/> 
	<tool id="ITRAQAnalyzer" destination="container-openms"/> 
	<tool id="LuciphorAdapter" destination="container-openms"/> 
	<tool id="MapAlignerIdentification" destination="container-openms"/> 
	<tool id="MapAlignerPoseClustering" destination="container-openms"/> 
	<tool id="MapAlignerSpectrum" destination="container-openms"/> 
	<tool id="MapNormalizer" destination="container-openms"/> 
	<tool id="MapRTTransformer" destination="container-openms"/> 
	<tool id="MapStatistics" destination="container-openms"/> 
	<tool id="MascotAdapter" destination="container-openms"/> 
	<tool id="MascotAdapterOnline" destination="container-openms"/> 
	<tool id="MassTraceExtractor" destination="container-openms"/> 
	<tool id="MRMMapper" destination="container-openms"/> 
	<tool id="MSGFPlusAdapter" destination="container-openms"/> 
	<tool id="MyriMatchAdapter" destination="container-openms"/> 
	<tool id="MzTabExporter" destination="container-openms"/> 
	<tool id="NoiseFilterGaussian" destination="container-openms"/> 
	<tool id="NoiseFilterSGolay" destination="container-openms"/> 
	<tool id="OMSSAAdapter" destination="container-openms"/> 
	<tool id="OpenSwathAnalyzer" destination="container-openms"/> 
	<tool id="OpenSwathAssayGenerator" destination="container-openms"/> 
	<tool id="OpenSwathChromatogramExtractor" destination="container-openms"/> 
	<tool id="OpenSwathConfidenceScoring" destination="container-openms"/> 
	<tool id="OpenSwathDecoyGenerator" destination="container-openms"/> 
	<tool id="OpenSwathFeatureXMLToTSV" destination="container-openms"/> 
	<tool id="OpenSwathRTNormalizer" destination="container-openms"/> 
	<tool id="PeakPickerHiRes" destination="container-openms"/> 
	<tool id="PeakPickerWavelet" destination="container-openms"/> 
	<tool id="PepNovoAdapter" destination="container-openms"/> 
	<tool id="PeptideIndexer" destination="container-openms"/> 
	<tool id="PhosphoScoring" destination="container-openms"/> 
	<tool id="PrecursorIonSelector" destination="container-openms"/> 
	<tool id="PrecursorMassCorrector" destination="container-openms"/> 
	<tool id="ProteinInference" destination="container-openms"/> 
	<tool id="ProteinQuantifier" destination="container-openms"/> 
	<tool id="ProteinResolver" destination="container-openms"/> 
	<tool id="PTModel" destination="container-openms"/> 
	<tool id="PTPredict" destination="container-openms"/> 
	<tool id="RTModel" destination="container-openms"/> 
	<tool id="RTPredict" destination="container-openms"/> 
	<tool id="SeedListGenerator" destination="container-openms"/> 
	<tool id="SpecLibSearcher" destination="container-openms"/> 
	<tool id="SpectraFilterBernNorm" destination="container-openms"/> 
	<tool id="SpectraFilterMarkerMower" destination="container-openms"/> 
	<tool id="SpectraFilterNLargest" destination="container-openms"/> 
	<tool id="SpectraFilterNormalizer" destination="container-openms"/> 
	<tool id="SpectraFilterParentPeakMower" destination="container-openms"/> 
	<tool id="SpectraFilterScaler" destination="container-openms"/> 
	<tool id="SpectraFilterSqrtMower" destination="container-openms"/> 
	<tool id="SpectraFilterThresholdMower" destination="container-openms"/> 
	<tool id="SpectraFilterWindowMower" destination="container-openms"/> 
	<tool id="SpectraMerger" destination="container-openms"/> 
	<tool id="TextExporter" destination="container-openms"/> 
	<tool id="TMTAnalyzer" destination="container-openms"/> 
	<tool id="TOFCalibration" destination="container-openms"/> 
	<tool id="XTandemAdapter" destination="container-openms"/>    
        <tool id="BatchFeatureRemoval" destination="batchfeature-container"/>
        <tool id="upps_blankfilter" destination="blankfilter-container"/>
        <tool id="log2transformation" destination="log2transformation-container"/>
        <tool id="iso2flux" destination="iso2flux-container"/>
        <tool id="midcor" destination="midcor-container"/>
        <tool id="ramid" destination="ramid-container"/>
        <tool id="isodyn" destination="isodyn-container"/>
        <tool id="batman-nmr" destination="batman-container"/>
        <tool id="mtbls-dwnld" destination="w4m-mtbls-dwnld-container"/>
        <tool id="Univariate" destination="w4m-univariate-container"/>
        <tool id="Multivariate" destination="w4m-multivariate-container"/>
        <tool id="Biosigner" destination="w4m-biosigner-container"/>
        <tool id="lcmsmatching" destination="w4m-lcmsmatching-container"/>
        <tool id="msconvert2" destination="msconvert2-container"/>
        <tool id="nmrmlconv" destination="nmrmlconv-container"/>
	<tool id="save_chromatogram" destination="xcms-container"/>
        <tool id="show_chromatogram" destination="xcms-container"/>
        <tool id="mzml2isa" destination="mzml2isa-container"/>
        <tool id="nmrml2isa" destination="nmrml2isa-container"/>
        <tool id="mtbls-downloader" destination="mtbls-downloader-container"/>
        <tool id="mtbls-labs-uploader" destination="mtbls-labs-uploader-container"/>
        <tool id="metfragcli" destination="metfrag-cli-container"/>
        <tool id="Metabolite_ID_Converter" destination="container-metaboliteidconverter" />
        <tool id="metabomatching" destination="metabomatching-container"/>
        <tool id="ms-vfetc" destination="leidenuniv-ms-vfetc-container"/>
	<tool id="metfrag-cli-batch" destination="metfrag-cli-batch-container" />
	<tool id="xcms-find-peaks" destination="xcms-container" />
        <tool id="xcms-collect-peaks" destination="xcms-container" />
        <tool id="xcms-group-peaks" destination="xcms-container" />
        <tool id="xcms-correct-rt" destination="xcms-container" />
        <tool id="xcms-fill-peaks" destination="xcms-container" />
        <tool id="camera-annotate-peaks" destination="camera-container" />
        <tool id="camera-group-fwhm" destination="camera-container" />
        <tool id="camera-group-corr" destination="camera-container" />
        <tool id="camera-find-isotopes" destination="camera-container" />
        <tool id="camera-find-adducts" destination="camera-container" />
        <tool id="msnbase-read-msms" destination="msnbase-container" />
        <tool id="map-msms2camera" destination="msnbase-container" />
        <tool id="msms2metfrag" destination="msnbase-container" />	
    </tools>
</job_conf>
>>>>>>> 326a3345
<|MERGE_RESOLUTION|>--- conflicted
+++ resolved
@@ -1,753 +1,387 @@
-<<<<<<< HEAD
-<?xml version="1.0"?>
-<!-- A sample job config for sketching the k8s use case with shared fs -->
-<job_conf>
-    <plugins>
-        <plugin id="local" type="runner" load="galaxy.jobs.runners.local:LocalJobRunner" workers="4"/>
-        <plugin id="k8s" type="runner" load="galaxy.jobs.runners.kubernetes:KubernetesJobRunner">
-            <param id="k8s_use_service_account">true</param>
-            <param id="k8s_persistent_volume_claim_name">galaxy-pvc</param>
-            <!-- The following mount path needs to be the initial part of the "file_path" and "new_file_path" paths
-            set in universe_wsgi.ini (or equivalent general galaxy config file).
-            -->
-            <param id="k8s_persistent_volume_claim_mount_path">/opt/galaxy_data</param>
-            <param id="k8s_namespace">default</param>
-            <!-- Allows pods to retry up to this number of times, before marking the Job as failed -->
-            <param id="k8s_pod_retrials">1</param>
-        </plugin>
-    </plugins>
-    <handlers>
-        <handler id="main"/>
-    </handlers>
-    <destinations default="local">
-        <destination id="local" runner="local"/>	
-        <destination id="iso2flux-container" runner="k8s">
-            <param id="docker_repo_override">container-registry.phenomenal-h2020.eu</param>
-            <param id="docker_owner_override">phnmnl</param>
-            <param id="docker_image_override">iso2flux</param>
-            <param id="docker_tag_override">v0.2_cv1.0.28</param>
-            <param id="max_pod_retrials">1</param>
-            <param id="docker_enabled">true</param>
-        </destination>
-        <destination id="midcor-container" runner="k8s">
-            <param id="docker_repo_override">container-registry.phenomenal-h2020.eu</param>
-            <param id="docker_owner_override">phnmnl</param>
-            <param id="docker_image_override">midcor</param>
-            <param id="docker_tag_override">v1.0_cv0.2.32</param>
-            <param id="max_pod_retrials">3</param>
-            <param id="docker_enabled">true</param>
-        </destination>
-        <destination id="isodyn-container" runner="k8s">
-            <param id="docker_repo_override">container-registry.phenomenal-h2020.eu</param>
-            <param id="docker_owner_override">phnmnl</param>
-            <param id="docker_image_override">isodyn</param>
-            <param id="docker_tag_override">latest</param>
-            <param id="max_pod_retrials">3</param>
-            <param id="docker_enabled">true</param>
-        </destination>
-        <destination id="ramid-container" runner="k8s">
-            <param id="docker_repo_override">container-registry.phenomenal-h2020.eu</param>
-            <param id="docker_owner_override">phnmnl</param>
-            <param id="docker_image_override">ramid</param>
-            <param id="docker_tag_override">v1.0_cv0.1.7</param>
-            <param id="max_pod_retrials">3</param>
-            <param id="docker_enabled">true</param>
-        </destination>
-	<destination id="batman-container" runner="k8s">
-            <param id="docker_repo_override">container-registry.phenomenal-h2020.eu</param>
-            <param id="docker_owner_override">phnmnl</param>
-            <param id="docker_image_override">batman</param>
-            <param id="docker_tag_override">v1.2.1.0.7_cv1.0.34</param>
-            <param id="max_pod_retrials">3</param>
-            <param id="docker_enabled">true</param>
-        </destination>
-	<destination id="w4m-mtbls-dwnld-container" runner="k8s">
-	    <param id="docker_repo_override">container-registry.phenomenal-h2020.eu</param>
-            <param id="docker_owner_override">phnmnl</param>
-            <param id="docker_image_override">mtbls-dwnld</param>
-            <param id="docker_tag_override">v1.2.0_cv1.1.12</param>
-            <param id="max_pod_retrials">3</param>
-            <param id="docker_enabled">true</param>
-        </destination>
-	<destination id="w4m-univariate-container" runner="k8s">
-	    <param id="docker_repo_override">container-registry.phenomenal-h2020.eu</param>
-            <param id="docker_owner_override">phnmnl</param>
-            <param id="docker_image_override">univariate</param>
-            <param id="docker_tag_override">v2.2.3_cv1.2.28</param>
-            <param id="max_pod_retrials">3</param>
-            <param id="docker_enabled">true</param>
-        </destination>
-	<destination id="w4m-multivariate-container" runner="k8s">
-	    <param id="docker_repo_override">container-registry.phenomenal-h2020.eu</param>
-            <param id="docker_owner_override">phnmnl</param>
-            <param id="docker_image_override">multivariate</param>
-            <param id="docker_tag_override">v2.3.10_cv1.1.18</param>
-            <param id="max_pod_retrials">3</param>
-            <param id="docker_enabled">true</param>
-        </destination>
-        <destination id="w4m-biosigner-container" runner="k8s">
-	    <param id="docker_repo_override">container-registry.phenomenal-h2020.eu</param>
-            <param id="docker_owner_override">phnmnl</param>
-            <param id="docker_image_override">biosigner</param>
-            <param id="docker_tag_override">v2.2.7_cv1.1.12</param>
-            <param id="max_pod_retrials">3</param>
-            <param id="docker_enabled">true</param>
-        </destination>
-	<destination id="w4m-lcmsmatching-container" runner="k8s">
-	    <param id="docker_repo_override">container-registry.phenomenal-h2020.eu</param>
-            <param id="docker_owner_override">phnmnl</param>
-            <param id="docker_image_override">lcmsmatching</param>
-            <param id="docker_tag_override">v3.1.6_cv1.3.61</param>
-            <param id="max_pod_retrials">3</param>
-            <param id="docker_enabled">true</param>
-        </destination>
-	<destination id="msconvert2-container" runner="k8s">
-	    <param id="docker_repo_override">container-registry.phenomenal-h2020.eu</param>
-            <param id="docker_owner_override">phnmnl</param>
-            <param id="docker_image_override">pwiz</param>
-            <param id="docker_tag_override">latest</param>
-            <param id="max_pod_retrials">3</param>
-            <param id="docker_enabled">true</param>
-        </destination>
-        <destination id="nmrmlconv-container" runner="k8s">
-	    <param id="docker_repo_override">container-registry.phenomenal-h2020.eu</param>
-            <param id="docker_owner_override">phnmnl</param>
-            <param id="docker_image_override">nmrmlconv</param>
-            <param id="docker_tag_override">v1.1b_cv0.1.31</param>
-            <param id="max_pod_retrials">3</param>
-            <param id="docker_enabled">true</param>
-        </destination>
-        <destination id="metfrag-cli-container" runner="k8s">
-            <param id="docker_repo_override">container-registry.phenomenal-h2020.eu</param>
-            <param id="docker_owner_override">phnmnl</param>
-            <param id="docker_image_override">metfrag-cli</param>
-            <param id="docker_tag_override">v2.4.2_cv0.2.17</param>
-            <param id="max_pod_retrials">3</param>
-            <param id="docker_enabled">true</param>
-        </destination>
-	<destination id="xcms-container" runner="k8s">
-	    <param id="docker_repo_override">container-registry.phenomenal-h2020.eu</param>
-            <param id="docker_owner_override">phnmnl</param>
-            <param id="docker_image_override">xcms</param>
-            <param id="docker_tag_override">v1.50.1_cv0.4.37</param>
-            <param id="max_pod_retrials">3</param>
-            <param id="docker_enabled">true</param>
-        </destination>
-        <destination id="mzml2isa-container" runner="k8s">
-	    <param id="docker_repo_override">container-registry.phenomenal-h2020.eu</param>
-            <param id="docker_owner_override">phnmnl</param>
-            <param id="docker_image_override">mzml2isa</param>
-            <param id="docker_tag_override">v0.4.28_cv0.2.23</param>
-            <param id="max_pod_retrials">3</param>
-            <param id="docker_enabled">true</param>
-        </destination>
-        <destination id="nmrml2isa-container" runner="k8s">
-	    <param id="docker_repo_override">container-registry.phenomenal-h2020.eu</param>
-            <param id="docker_owner_override">phnmnl</param>
-            <param id="docker_image_override">nmrml2isa</param>
-            <param id="docker_tag_override">v0.3.0_cv0.1.10</param>
-            <param id="max_pod_retrials">3</param>
-            <param id="docker_enabled">true</param>
-        </destination>
-	<destination id="mtbls-downloader-container" runner="k8s">
-	    <param id="docker_repo_override">container-registry.phenomenal-h2020.eu</param>
-            <param id="docker_owner_override">phnmnl</param>
-            <param id="docker_image_override">scp-aspera</param>
-            <param id="docker_tag_override">v3.5.4.102989-linux-64_cv0.1.5</param>
-            <param id="max_pod_retrials">1</param>
-            <param id="docker_enabled">true</param>
-        </destination>
-        <destination id="mtbls-labs-uploader-container" runner="k8s">
-	    <param id="docker_repo_override">container-registry.phenomenal-h2020.eu</param>
-            <param id="docker_owner_override">phnmnl</param>
-            <param id="docker_image_override">mtbl-labs-uploader</param>
-            <param id="docker_tag_override">v0.1.0_cv0.2.10</param>
-            <param id="max_pod_retrials">3</param>
-            <param id="docker_enabled">true</param>
-        </destination>
-        <destination id="container-metaboliteidconverter" runner="k8s">
-           <param id="docker_repo_override">container-registry.phenomenal-h2020.eu</param>
-           <param id="docker_owner_override">phnmnl</param>
-           <param id="docker_image_override">metaboliteidconverter</param>
-           <param id="docker_tag_override">v0.5.1_cv1.0.26</param>
-           <param id="max_pod_retrials">3</param>
-           <param id="docker_enabled">true</param>
-        </destination>
-	    <destination id="metabomatching-container" runner="k8s">
-	    <param id="docker_repo_override">container-registry.phenomenal-h2020.eu</param>
-            <param id="docker_owner_override">phnmnl</param>
-            <param id="docker_image_override">metabomatching</param>
-            <param id="docker_tag_override">v0.1.0_cv0.3.29</param>
-            <param id="max_pod_retrials">3</param>
-            <param id="docker_enabled">true</param>
-        </destination>
-        <destination id="leidenuniv-ms-vfetc-container" runner="k8s">
-            <param id="docker_repo_override">container-registry.phenomenal-h2020.eu</param>
-            <param id="docker_owner_override">phnmnl</param>
-            <param id="docker_image_override">ms-vfetc</param>
-            <param id="docker_tag_override">v0.4_cv1.3.10</param>
-            <param id="max_pod_retrials">3</param>
-            <param id="docker_enabled">true</param>
-        </destination>
-	<destination id="metfrag-cli-batch-container" runner="k8s">
-            <param id="docker_repo_override">docker-registry.phenomenal-h2020.eu</param>
-            <param id="docker_owner_override">phnmnl</param>
-            <param id="docker_image_override">metfrag-cli-batch</param>
-            <param id="docker_tag_override">latest</param>
-            <param id="max_pod_retrials">1</param>
-            <param id="docker_enabled">true</param>
-        </destination>
-	<destination id="camera-container" runner="k8s">
-            <param id="docker_repo_override">docker-registry.phenomenal-h2020.eu</param>
-            <param id="docker_owner_override">phnmnl</param>
-            <param id="docker_image_override">camera</param>
-            <param id="docker_tag_override">latest</param>
-            <param id="max_pod_retrials">1</param>
-            <param id="docker_enabled">true</param>
-        </destination>
-	 <destination id="msnbase-container" runner="k8s">
-            <param id="docker_repo_override">docker-registry.phenomenal-h2020.eu</param>
-            <param id="docker_owner_override">phnmnl</param>
-            <param id="docker_image_override">msnbase</param>
-            <param id="docker_tag_override">latest</param>
-            <param id="max_pod_retrials">1</param>
-            <param id="docker_enabled">true</param>
-        </destination>
-	<destination id="nmrglue-container" runner="k8s">
-            <param id="docker_repo_override">container-registry.phenomenal-h2020.eu</param>
-            <param id="docker_owner_override">phnmnl</param>
-            <param id="docker_image_override">nmrglue</param>
-            <param id="docker_tag_override">latest</param>
-            <param id="max_pod_retrials">3</param>
-            <param id="docker_enabled">true</param>
-        </destination>
-	<destination id="soap-nmr-container" runner="k8s">
-            <param id="docker_repo_override">container-registry.phenomenal-h2020.eu</param>
-            <param id="docker_owner_override">phnmnl</param>
-            <param id="docker_image_override">soap-nmr</param>
-            <param id="docker_tag_override">latest</param>
-            <param id="max_pod_retrials">3</param>
-            <param id="docker_enabled">true</param>
-        </destination>
-	<destination id="container-openms" runner="k8s">
-            <param id="docker_repo_override">container-registry.phenomenal-h2020.eu</param>
-            <param id="docker_owner_override">phnmnl</param>
-            <param id="docker_image_override">openms</param>
-            <param id="docker_tag_override">latest</param>
-            <param id="max_pod_retrials">3</param>
-            <param id="docker_enabled">true</param>
-        </destination>
-    </destinations>
-    <tools>
-        <!-- Tools can be configured to use specific destinations or handlers,
-             identified by either the "id" or "tags" attribute.  If assigned to
-             a tag, a handler or destination that matches that tag will be
-             chosen at random.
-         -->
-	<tool id="AdditiveSeries" destination="container-openms"/> 
-	<tool id="BaselineFilter" destination="container-openms"/> 
-	<tool id="CompNovo" destination="container-openms"/> 
-	<tool id="CompNovoCID" destination="container-openms"/> 
-	<tool id="ConsensusID" destination="container-openms"/> 
-	<tool id="ConsensusMapNormalizer" destination="container-openms"/> 
-	<tool id="Decharger" destination="container-openms"/> 
-	<tool id="DTAExtractor" destination="container-openms"/> 
-	<tool id="EICExtractor" destination="container-openms"/> 
-	<tool id="ExternalCalibration" destination="container-openms"/> 
-	<tool id="FalseDiscoveryRate" destination="container-openms"/> 
-	<tool id="FeatureFinderCentroided" destination="container-openms"/> 
-	<tool id="FeatureFinderIdentification" destination="container-openms"/> 
-	<tool id="FeatureFinderIsotopeWavelet" destination="container-openms"/> 
-	<tool id="FeatureFinderMetabo" destination="container-openms"/> 
-	<tool id="FeatureFinderMRM" destination="container-openms"/> 
-	<tool id="FeatureFinderMultiplex" destination="container-openms"/> 
-	<tool id="FeatureLinkerLabeled" destination="container-openms"/> 
-	<tool id="FeatureLinkerUnlabeled" destination="container-openms"/> 
-	<tool id="FeatureLinkerUnlabeledQT" destination="container-openms"/> 
-	<tool id="FidoAdapter" destination="container-openms"/> 
-	<tool id="FileConverter" destination="container-openms"/> 
-	<tool id="FileFilter" destination="container-openms"/> 
-	<tool id="FileInfo" destination="container-openms"/> 
-	<tool id="FileMerger" destination="container-openms"/> 
-	<tool id="HighResPrecursorMassCorrector" destination="container-openms"/> 
-	<tool id="IDConflictResolver" destination="container-openms"/> 
-	<tool id="IDFileConverter" destination="container-openms"/> 
-	<tool id="IDFilter" destination="container-openms"/> 
-	<tool id="IDMapper" destination="container-openms"/> 
-	<tool id="IDMerger" destination="container-openms"/> 
-	<tool id="IDPosteriorErrorProbability" destination="container-openms"/> 
-	<tool id="IDRipper" destination="container-openms"/> 
-	<tool id="IDRTCalibration" destination="container-openms"/> 
-	<tool id="InclusionExclusionListCreator" destination="container-openms"/> 
-	<tool id="InspectAdapter" destination="container-openms"/> 
-	<tool id="InternalCalibration" destination="container-openms"/> 
-	<tool id="IsobaricAnalyzer" destination="container-openms"/> 
-	<tool id="ITRAQAnalyzer" destination="container-openms"/> 
-	<tool id="LuciphorAdapter" destination="container-openms"/> 
-	<tool id="MapAlignerIdentification" destination="container-openms"/> 
-	<tool id="MapAlignerPoseClustering" destination="container-openms"/> 
-	<tool id="MapAlignerSpectrum" destination="container-openms"/> 
-	<tool id="MapNormalizer" destination="container-openms"/> 
-	<tool id="MapRTTransformer" destination="container-openms"/> 
-	<tool id="MapStatistics" destination="container-openms"/> 
-	<tool id="MascotAdapter" destination="container-openms"/> 
-	<tool id="MascotAdapterOnline" destination="container-openms"/> 
-	<tool id="MassTraceExtractor" destination="container-openms"/> 
-	<tool id="MRMMapper" destination="container-openms"/> 
-	<tool id="MSGFPlusAdapter" destination="container-openms"/> 
-	<tool id="MyriMatchAdapter" destination="container-openms"/> 
-	<tool id="MzTabExporter" destination="container-openms"/> 
-	<tool id="NoiseFilterGaussian" destination="container-openms"/> 
-	<tool id="NoiseFilterSGolay" destination="container-openms"/> 
-	<tool id="OMSSAAdapter" destination="container-openms"/> 
-	<tool id="OpenSwathAnalyzer" destination="container-openms"/> 
-	<tool id="OpenSwathAssayGenerator" destination="container-openms"/> 
-	<tool id="OpenSwathChromatogramExtractor" destination="container-openms"/> 
-	<tool id="OpenSwathConfidenceScoring" destination="container-openms"/> 
-	<tool id="OpenSwathDecoyGenerator" destination="container-openms"/> 
-	<tool id="OpenSwathFeatureXMLToTSV" destination="container-openms"/> 
-	<tool id="OpenSwathRTNormalizer" destination="container-openms"/> 
-	<tool id="PeakPickerHiRes" destination="container-openms"/> 
-	<tool id="PeakPickerWavelet" destination="container-openms"/> 
-	<tool id="PepNovoAdapter" destination="container-openms"/> 
-	<tool id="PeptideIndexer" destination="container-openms"/> 
-	<tool id="PhosphoScoring" destination="container-openms"/> 
-	<tool id="PrecursorIonSelector" destination="container-openms"/> 
-	<tool id="PrecursorMassCorrector" destination="container-openms"/> 
-	<tool id="ProteinInference" destination="container-openms"/> 
-	<tool id="ProteinQuantifier" destination="container-openms"/> 
-	<tool id="ProteinResolver" destination="container-openms"/> 
-	<tool id="PTModel" destination="container-openms"/> 
-	<tool id="PTPredict" destination="container-openms"/> 
-	<tool id="RTModel" destination="container-openms"/> 
-	<tool id="RTPredict" destination="container-openms"/> 
-	<tool id="SeedListGenerator" destination="container-openms"/> 
-	<tool id="SpecLibSearcher" destination="container-openms"/> 
-	<tool id="SpectraFilterBernNorm" destination="container-openms"/> 
-	<tool id="SpectraFilterMarkerMower" destination="container-openms"/> 
-	<tool id="SpectraFilterNLargest" destination="container-openms"/> 
-	<tool id="SpectraFilterNormalizer" destination="container-openms"/> 
-	<tool id="SpectraFilterParentPeakMower" destination="container-openms"/> 
-	<tool id="SpectraFilterScaler" destination="container-openms"/> 
-	<tool id="SpectraFilterSqrtMower" destination="container-openms"/> 
-	<tool id="SpectraFilterThresholdMower" destination="container-openms"/> 
-	<tool id="SpectraFilterWindowMower" destination="container-openms"/> 
-	<tool id="SpectraMerger" destination="container-openms"/> 
-	<tool id="TextExporter" destination="container-openms"/> 
-	<tool id="TMTAnalyzer" destination="container-openms"/> 
-	<tool id="TOFCalibration" destination="container-openms"/> 
-	<tool id="XTandemAdapter" destination="container-openms"/>    
-        <tool id="BatchFeatureRemoval" destination="batchfeature-container"/>
-        <tool id="upps_blankfilter" destination="blankfilter-container"/>
-        <tool id="log2transformation" destination="log2transformation-container"/>
-        <tool id="iso2flux" destination="iso2flux-container"/>
-        <tool id="midcor" destination="midcor-container"/>
-        <tool id="ramid" destination="ramid-container"/>
-        <tool id="isodyn" destination="isodyn-container"/>
-        <tool id="batman-nmr" destination="batman-container"/>
-        <tool id="mtbls-dwnld" destination="w4m-mtbls-dwnld-container"/>
-        <tool id="Univariate" destination="w4m-univariate-container"/>
-        <tool id="Multivariate" destination="w4m-multivariate-container"/>
-        <tool id="Biosigner" destination="w4m-biosigner-container"/>
-        <tool id="lcmsmatching" destination="w4m-lcmsmatching-container"/>
-        <tool id="msconvert2" destination="msconvert2-container"/>
-        <tool id="nmrmlconv" destination="nmrmlconv-container"/>
-	<tool id="save_chromatogram" destination="xcms-container"/>
-        <tool id="show_chromatogram" destination="xcms-container"/>
-        <tool id="mzml2isa" destination="mzml2isa-container"/>
-        <tool id="nmrml2isa" destination="nmrml2isa-container"/>
-        <tool id="mtbls-downloader" destination="mtbls-downloader-container"/>
-        <tool id="mtbls-labs-uploader" destination="mtbls-labs-uploader-container"/>
-        <tool id="metfragcli" destination="metfrag-cli-container"/>
-        <tool id="Metabolite_ID_Converter" destination="container-metaboliteidconverter" />
-        <tool id="metabomatching" destination="metabomatching-container"/>
-        <tool id="ms-vfetc" destination="leidenuniv-ms-vfetc-container"/>
-	<tool id="metfrag-cli-batch" destination="metfrag-cli-batch-container" />
-	<tool id="xcms-find-peaks" destination="xcms-container" />
-        <tool id="xcms-collect-peaks" destination="xcms-container" />
-        <tool id="xcms-group-peaks" destination="xcms-container" />
-        <tool id="xcms-correct-rt" destination="xcms-container" />
-        <tool id="xcms-fill-peaks" destination="xcms-container" />
-        <tool id="camera-annotate-peaks" destination="camera-container" />
-        <tool id="camera-group-fwhm" destination="camera-container" />
-        <tool id="camera-group-corr" destination="camera-container" />
-        <tool id="camera-find-isotopes" destination="camera-container" />
-        <tool id="camera-find-adducts" destination="camera-container" />
-        <tool id="msnbase-read-msms" destination="msnbase-container" />
-        <tool id="map-msms2camera" destination="msnbase-container" />
-        <tool id="msms2metfrag" destination="msnbase-container" />	
-	<tool id="mtbls_nmrglue" destination="nmrglue-container"/>
-        <tool id="soap_process" destination="soap-nmr-container"/>
-        <tool id="soap_opls" destination="soap-nmr-container"/>
-	<tool id="zip-collection" destination="camera-container"/>
-    </tools>
-</job_conf>
-=======
-<?xml version="1.0"?>
-<!-- A sample job config for sketching the k8s use case with shared fs -->
-<job_conf>
-    <plugins>
-        <plugin id="local" type="runner" load="galaxy.jobs.runners.local:LocalJobRunner" workers="4"/>
-        <plugin id="k8s" type="runner" load="galaxy.jobs.runners.kubernetes:KubernetesJobRunner">
-            <param id="k8s_use_service_account">true</param>
-            <param id="k8s_persistent_volume_claim_name">galaxy-pvc</param>
-            <!-- The following mount path needs to be the initial part of the "file_path" and "new_file_path" paths
-            set in universe_wsgi.ini (or equivalent general galaxy config file).
-            -->
-            <param id="k8s_persistent_volume_claim_mount_path">/opt/galaxy_data</param>
-            <param id="k8s_namespace">default</param>
-            <!-- Allows pods to retry up to this number of times, before marking the Job as failed -->
-            <param id="k8s_pod_retrials">1</param>
-        </plugin>
-    </plugins>
-    <handlers>
-        <handler id="main"/>
-    </handlers>
-    <destinations default="local">
-        <destination id="local" runner="local"/>	
-        <destination id="iso2flux-container" runner="k8s">
-            <param id="docker_repo_override">container-registry.phenomenal-h2020.eu</param>
-            <param id="docker_owner_override">phnmnl</param>
-            <param id="docker_image_override">iso2flux</param>
-            <param id="docker_tag_override">v0.2_cv1.0.28</param>
-            <param id="max_pod_retrials">1</param>
-            <param id="docker_enabled">true</param>
-        </destination>
-        <destination id="midcor-container" runner="k8s">
-            <param id="docker_repo_override">container-registry.phenomenal-h2020.eu</param>
-            <param id="docker_owner_override">phnmnl</param>
-            <param id="docker_image_override">midcor</param>
-            <param id="docker_tag_override">v1.0_cv0.2.32</param>
-            <param id="max_pod_retrials">3</param>
-            <param id="docker_enabled">true</param>
-        </destination>
-        <destination id="isodyn-container" runner="k8s">
-            <param id="docker_repo_override">container-registry.phenomenal-h2020.eu</param>
-            <param id="docker_owner_override">phnmnl</param>
-            <param id="docker_image_override">isodyn</param>
-            <param id="docker_tag_override">latest</param>
-            <param id="max_pod_retrials">3</param>
-            <param id="docker_enabled">true</param>
-        </destination>
-        <destination id="ramid-container" runner="k8s">
-            <param id="docker_repo_override">container-registry.phenomenal-h2020.eu</param>
-            <param id="docker_owner_override">phnmnl</param>
-            <param id="docker_image_override">ramid</param>
-            <param id="docker_tag_override">v1.0_cv0.1.7</param>
-            <param id="max_pod_retrials">3</param>
-            <param id="docker_enabled">true</param>
-        </destination>
-	<destination id="batman-container" runner="k8s">
-            <param id="docker_repo_override">container-registry.phenomenal-h2020.eu</param>
-            <param id="docker_owner_override">phnmnl</param>
-            <param id="docker_image_override">batman</param>
-            <param id="docker_tag_override">v1.2.1.0.7_cv1.0.34</param>
-            <param id="max_pod_retrials">3</param>
-            <param id="docker_enabled">true</param>
-        </destination>
-	<destination id="w4m-mtbls-dwnld-container" runner="k8s">
-	    <param id="docker_repo_override">container-registry.phenomenal-h2020.eu</param>
-            <param id="docker_owner_override">phnmnl</param>
-            <param id="docker_image_override">mtbls-dwnld</param>
-            <param id="docker_tag_override">v1.2.0_cv1.1.12</param>
-            <param id="max_pod_retrials">3</param>
-            <param id="docker_enabled">true</param>
-        </destination>
-	<destination id="w4m-univariate-container" runner="k8s">
-	    <param id="docker_repo_override">container-registry.phenomenal-h2020.eu</param>
-            <param id="docker_owner_override">phnmnl</param>
-            <param id="docker_image_override">univariate</param>
-            <param id="docker_tag_override">v2.2.3_cv1.2.28</param>
-            <param id="max_pod_retrials">3</param>
-            <param id="docker_enabled">true</param>
-        </destination>
-	<destination id="w4m-multivariate-container" runner="k8s">
-	    <param id="docker_repo_override">container-registry.phenomenal-h2020.eu</param>
-            <param id="docker_owner_override">phnmnl</param>
-            <param id="docker_image_override">multivariate</param>
-            <param id="docker_tag_override">v2.3.10_cv1.1.18</param>
-            <param id="max_pod_retrials">3</param>
-            <param id="docker_enabled">true</param>
-        </destination>
-        <destination id="w4m-biosigner-container" runner="k8s">
-	    <param id="docker_repo_override">container-registry.phenomenal-h2020.eu</param>
-            <param id="docker_owner_override">phnmnl</param>
-            <param id="docker_image_override">biosigner</param>
-            <param id="docker_tag_override">v2.2.7_cv1.1.12</param>
-            <param id="max_pod_retrials">3</param>
-            <param id="docker_enabled">true</param>
-        </destination>
-	<destination id="w4m-lcmsmatching-container" runner="k8s">
-	    <param id="docker_repo_override">container-registry.phenomenal-h2020.eu</param>
-            <param id="docker_owner_override">phnmnl</param>
-            <param id="docker_image_override">lcmsmatching</param>
-            <param id="docker_tag_override">v3.1.6_cv1.3.61</param>
-            <param id="max_pod_retrials">3</param>
-            <param id="docker_enabled">true</param>
-        </destination>
-	<destination id="msconvert2-container" runner="k8s">
-	    <param id="docker_repo_override">container-registry.phenomenal-h2020.eu</param>
-            <param id="docker_owner_override">phnmnl</param>
-            <param id="docker_image_override">pwiz</param>
-            <param id="docker_tag_override">latest</param>
-            <param id="max_pod_retrials">3</param>
-            <param id="docker_enabled">true</param>
-        </destination>
-        <destination id="nmrmlconv-container" runner="k8s">
-	    <param id="docker_repo_override">container-registry.phenomenal-h2020.eu</param>
-            <param id="docker_owner_override">phnmnl</param>
-            <param id="docker_image_override">nmrmlconv</param>
-            <param id="docker_tag_override">v1.1b_cv0.1.31</param>
-            <param id="max_pod_retrials">3</param>
-            <param id="docker_enabled">true</param>
-        </destination>
-        <destination id="metfrag-cli-container" runner="k8s">
-            <param id="docker_repo_override">container-registry.phenomenal-h2020.eu</param>
-            <param id="docker_owner_override">phnmnl</param>
-            <param id="docker_image_override">metfrag-cli</param>
-            <param id="docker_tag_override">v2.4.2_cv0.2.17</param>
-            <param id="max_pod_retrials">3</param>
-            <param id="docker_enabled">true</param>
-        </destination>
-	<destination id="xcms-container" runner="k8s">
-	    <param id="docker_repo_override">container-registry.phenomenal-h2020.eu</param>
-            <param id="docker_owner_override">phnmnl</param>
-            <param id="docker_image_override">xcms</param>
-            <param id="docker_tag_override">v1.50.1_cv0.4.37</param>
-            <param id="max_pod_retrials">3</param>
-            <param id="docker_enabled">true</param>
-        </destination>
-        <destination id="mzml2isa-container" runner="k8s">
-	    <param id="docker_repo_override">container-registry.phenomenal-h2020.eu</param>
-            <param id="docker_owner_override">phnmnl</param>
-            <param id="docker_image_override">mzml2isa</param>
-            <param id="docker_tag_override">v0.4.28_cv0.2.23</param>
-            <param id="max_pod_retrials">3</param>
-            <param id="docker_enabled">true</param>
-        </destination>
-        <destination id="nmrml2isa-container" runner="k8s">
-	    <param id="docker_repo_override">container-registry.phenomenal-h2020.eu</param>
-            <param id="docker_owner_override">phnmnl</param>
-            <param id="docker_image_override">nmrml2isa</param>
-            <param id="docker_tag_override">v0.3.0_cv0.1.10</param>
-            <param id="max_pod_retrials">3</param>
-            <param id="docker_enabled">true</param>
-        </destination>
-	<destination id="mtbls-downloader-container" runner="k8s">
-	    <param id="docker_repo_override">container-registry.phenomenal-h2020.eu</param>
-            <param id="docker_owner_override">phnmnl</param>
-            <param id="docker_image_override">scp-aspera</param>
-            <param id="docker_tag_override">v3.5.4.102989-linux-64_cv0.1.5</param>
-            <param id="max_pod_retrials">1</param>
-            <param id="docker_enabled">true</param>
-        </destination>
-        <destination id="mtbls-labs-uploader-container" runner="k8s">
-	    <param id="docker_repo_override">container-registry.phenomenal-h2020.eu</param>
-            <param id="docker_owner_override">phnmnl</param>
-            <param id="docker_image_override">mtbl-labs-uploader</param>
-            <param id="docker_tag_override">v0.1.0_cv0.2.10</param>
-            <param id="max_pod_retrials">3</param>
-            <param id="docker_enabled">true</param>
-        </destination>
-        <destination id="container-metaboliteidconverter" runner="k8s">
-           <param id="docker_repo_override">container-registry.phenomenal-h2020.eu</param>
-           <param id="docker_owner_override">phnmnl</param>
-           <param id="docker_image_override">metaboliteidconverter</param>
-           <param id="docker_tag_override">v0.5.1_cv1.0.26</param>
-           <param id="max_pod_retrials">3</param>
-           <param id="docker_enabled">true</param>
-        </destination>
-	    <destination id="metabomatching-container" runner="k8s">
-	    <param id="docker_repo_override">container-registry.phenomenal-h2020.eu</param>
-            <param id="docker_owner_override">phnmnl</param>
-            <param id="docker_image_override">metabomatching</param>
-            <param id="docker_tag_override">v0.1.0_cv0.3.29</param>
-            <param id="max_pod_retrials">3</param>
-            <param id="docker_enabled">true</param>
-        </destination>
-        <destination id="leidenuniv-ms-vfetc-container" runner="k8s">
-            <param id="docker_repo_override">container-registry.phenomenal-h2020.eu</param>
-            <param id="docker_owner_override">phnmnl</param>
-            <param id="docker_image_override">ms-vfetc</param>
-            <param id="docker_tag_override">v0.4_cv1.3.10</param>
-            <param id="max_pod_retrials">3</param>
-            <param id="docker_enabled">true</param>
-        </destination>
-	<destination id="metfrag-cli-batch-container" runner="k8s">
-            <param id="docker_repo_override">docker-registry.phenomenal-h2020.eu</param>
-            <param id="docker_owner_override">phnmnl</param>
-            <param id="docker_image_override">metfrag-cli-batch</param>
-            <param id="docker_tag_override">latest</param>
-            <param id="max_pod_retrials">1</param>
-            <param id="docker_enabled">true</param>
-        </destination>
-	<destination id="camera-container" runner="k8s">
-            <param id="docker_repo_override">docker-registry.phenomenal-h2020.eu</param>
-            <param id="docker_owner_override">phnmnl</param>
-            <param id="docker_image_override">camera</param>
-            <param id="docker_tag_override">latest</param>
-            <param id="max_pod_retrials">1</param>
-            <param id="docker_enabled">true</param>
-        </destination>
-	 <destination id="msnbase-container" runner="k8s">
-            <param id="docker_repo_override">docker-registry.phenomenal-h2020.eu</param>
-            <param id="docker_owner_override">phnmnl</param>
-            <param id="docker_image_override">msnbase</param>
-            <param id="docker_tag_override">latest</param>
-            <param id="max_pod_retrials">1</param>
-            <param id="docker_enabled">true</param>
-        </destination>
-	   <destination id="container-openms" runner="k8s">
-	    <param id="docker_repo_override">container-registry.phenomenal-h2020.eu</param>
-            <param id="docker_owner_override">phnmnl</param>
-            <param id="docker_image_override">openms</param>
-            <param id="docker_tag_override">latest</param>
-            <param id="max_pod_retrials">3</param>
-            <param id="docker_enabled">true</param>
-        </destination>
-    </destinations>
-    <tools>
-        <!-- Tools can be configured to use specific destinations or handlers,
-             identified by either the "id" or "tags" attribute.  If assigned to
-             a tag, a handler or destination that matches that tag will be
-             chosen at random.
-         -->
-		  <tool id="consensusXMLToXcms" destination="camera-container" />
-        <tool id="cameraToFeatureXML" destination="camera-container" />
-        <tool id="featureXMLToCAMERA" destination="camera-container" />
-        <tool id="featureXMLToXcms" destination="camera-container" />
-	<tool id="AdditiveSeries" destination="container-openms"/> 
-	<tool id="BaselineFilter" destination="container-openms"/> 
-	<tool id="CompNovo" destination="container-openms"/> 
-	<tool id="CompNovoCID" destination="container-openms"/> 
-	<tool id="ConsensusID" destination="container-openms"/> 
-	<tool id="ConsensusMapNormalizer" destination="container-openms"/> 
-	<tool id="Decharger" destination="container-openms"/> 
-	<tool id="DTAExtractor" destination="container-openms"/> 
-	<tool id="EICExtractor" destination="container-openms"/> 
-	<tool id="ExternalCalibration" destination="container-openms"/> 
-	<tool id="FalseDiscoveryRate" destination="container-openms"/> 
-	<tool id="FeatureFinderCentroided" destination="container-openms"/> 
-	<tool id="FeatureFinderIdentification" destination="container-openms"/> 
-	<tool id="FeatureFinderIsotopeWavelet" destination="container-openms"/> 
-	<tool id="FeatureFinderMetabo" destination="container-openms"/> 
-	<tool id="FeatureFinderMRM" destination="container-openms"/> 
-	<tool id="FeatureFinderMultiplex" destination="container-openms"/> 
-	<tool id="FeatureLinkerLabeled" destination="container-openms"/> 
-	<tool id="FeatureLinkerUnlabeled" destination="container-openms"/> 
-	<tool id="FeatureLinkerUnlabeledQT" destination="container-openms"/> 
-	<tool id="FidoAdapter" destination="container-openms"/> 
-	<tool id="FileConverter" destination="container-openms"/> 
-	<tool id="FileFilter" destination="container-openms"/> 
-	<tool id="FileInfo" destination="container-openms"/> 
-	<tool id="FileMerger" destination="container-openms"/> 
-	<tool id="HighResPrecursorMassCorrector" destination="container-openms"/> 
-	<tool id="IDConflictResolver" destination="container-openms"/> 
-	<tool id="IDFileConverter" destination="container-openms"/> 
-	<tool id="IDFilter" destination="container-openms"/> 
-	<tool id="IDMapper" destination="container-openms"/> 
-	<tool id="IDMerger" destination="container-openms"/> 
-	<tool id="IDPosteriorErrorProbability" destination="container-openms"/> 
-	<tool id="IDRipper" destination="container-openms"/> 
-	<tool id="IDRTCalibration" destination="container-openms"/> 
-	<tool id="InclusionExclusionListCreator" destination="container-openms"/> 
-	<tool id="InspectAdapter" destination="container-openms"/> 
-	<tool id="InternalCalibration" destination="container-openms"/> 
-	<tool id="IsobaricAnalyzer" destination="container-openms"/> 
-	<tool id="ITRAQAnalyzer" destination="container-openms"/> 
-	<tool id="LuciphorAdapter" destination="container-openms"/> 
-	<tool id="MapAlignerIdentification" destination="container-openms"/> 
-	<tool id="MapAlignerPoseClustering" destination="container-openms"/> 
-	<tool id="MapAlignerSpectrum" destination="container-openms"/> 
-	<tool id="MapNormalizer" destination="container-openms"/> 
-	<tool id="MapRTTransformer" destination="container-openms"/> 
-	<tool id="MapStatistics" destination="container-openms"/> 
-	<tool id="MascotAdapter" destination="container-openms"/> 
-	<tool id="MascotAdapterOnline" destination="container-openms"/> 
-	<tool id="MassTraceExtractor" destination="container-openms"/> 
-	<tool id="MRMMapper" destination="container-openms"/> 
-	<tool id="MSGFPlusAdapter" destination="container-openms"/> 
-	<tool id="MyriMatchAdapter" destination="container-openms"/> 
-	<tool id="MzTabExporter" destination="container-openms"/> 
-	<tool id="NoiseFilterGaussian" destination="container-openms"/> 
-	<tool id="NoiseFilterSGolay" destination="container-openms"/> 
-	<tool id="OMSSAAdapter" destination="container-openms"/> 
-	<tool id="OpenSwathAnalyzer" destination="container-openms"/> 
-	<tool id="OpenSwathAssayGenerator" destination="container-openms"/> 
-	<tool id="OpenSwathChromatogramExtractor" destination="container-openms"/> 
-	<tool id="OpenSwathConfidenceScoring" destination="container-openms"/> 
-	<tool id="OpenSwathDecoyGenerator" destination="container-openms"/> 
-	<tool id="OpenSwathFeatureXMLToTSV" destination="container-openms"/> 
-	<tool id="OpenSwathRTNormalizer" destination="container-openms"/> 
-	<tool id="PeakPickerHiRes" destination="container-openms"/> 
-	<tool id="PeakPickerWavelet" destination="container-openms"/> 
-	<tool id="PepNovoAdapter" destination="container-openms"/> 
-	<tool id="PeptideIndexer" destination="container-openms"/> 
-	<tool id="PhosphoScoring" destination="container-openms"/> 
-	<tool id="PrecursorIonSelector" destination="container-openms"/> 
-	<tool id="PrecursorMassCorrector" destination="container-openms"/> 
-	<tool id="ProteinInference" destination="container-openms"/> 
-	<tool id="ProteinQuantifier" destination="container-openms"/> 
-	<tool id="ProteinResolver" destination="container-openms"/> 
-	<tool id="PTModel" destination="container-openms"/> 
-	<tool id="PTPredict" destination="container-openms"/> 
-	<tool id="RTModel" destination="container-openms"/> 
-	<tool id="RTPredict" destination="container-openms"/> 
-	<tool id="SeedListGenerator" destination="container-openms"/> 
-	<tool id="SpecLibSearcher" destination="container-openms"/> 
-	<tool id="SpectraFilterBernNorm" destination="container-openms"/> 
-	<tool id="SpectraFilterMarkerMower" destination="container-openms"/> 
-	<tool id="SpectraFilterNLargest" destination="container-openms"/> 
-	<tool id="SpectraFilterNormalizer" destination="container-openms"/> 
-	<tool id="SpectraFilterParentPeakMower" destination="container-openms"/> 
-	<tool id="SpectraFilterScaler" destination="container-openms"/> 
-	<tool id="SpectraFilterSqrtMower" destination="container-openms"/> 
-	<tool id="SpectraFilterThresholdMower" destination="container-openms"/> 
-	<tool id="SpectraFilterWindowMower" destination="container-openms"/> 
-	<tool id="SpectraMerger" destination="container-openms"/> 
-	<tool id="TextExporter" destination="container-openms"/> 
-	<tool id="TMTAnalyzer" destination="container-openms"/> 
-	<tool id="TOFCalibration" destination="container-openms"/> 
-	<tool id="XTandemAdapter" destination="container-openms"/>    
-        <tool id="BatchFeatureRemoval" destination="batchfeature-container"/>
-        <tool id="upps_blankfilter" destination="blankfilter-container"/>
-        <tool id="log2transformation" destination="log2transformation-container"/>
-        <tool id="iso2flux" destination="iso2flux-container"/>
-        <tool id="midcor" destination="midcor-container"/>
-        <tool id="ramid" destination="ramid-container"/>
-        <tool id="isodyn" destination="isodyn-container"/>
-        <tool id="batman-nmr" destination="batman-container"/>
-        <tool id="mtbls-dwnld" destination="w4m-mtbls-dwnld-container"/>
-        <tool id="Univariate" destination="w4m-univariate-container"/>
-        <tool id="Multivariate" destination="w4m-multivariate-container"/>
-        <tool id="Biosigner" destination="w4m-biosigner-container"/>
-        <tool id="lcmsmatching" destination="w4m-lcmsmatching-container"/>
-        <tool id="msconvert2" destination="msconvert2-container"/>
-        <tool id="nmrmlconv" destination="nmrmlconv-container"/>
-	<tool id="save_chromatogram" destination="xcms-container"/>
-        <tool id="show_chromatogram" destination="xcms-container"/>
-        <tool id="mzml2isa" destination="mzml2isa-container"/>
-        <tool id="nmrml2isa" destination="nmrml2isa-container"/>
-        <tool id="mtbls-downloader" destination="mtbls-downloader-container"/>
-        <tool id="mtbls-labs-uploader" destination="mtbls-labs-uploader-container"/>
-        <tool id="metfragcli" destination="metfrag-cli-container"/>
-        <tool id="Metabolite_ID_Converter" destination="container-metaboliteidconverter" />
-        <tool id="metabomatching" destination="metabomatching-container"/>
-        <tool id="ms-vfetc" destination="leidenuniv-ms-vfetc-container"/>
-	<tool id="metfrag-cli-batch" destination="metfrag-cli-batch-container" />
-	<tool id="xcms-find-peaks" destination="xcms-container" />
-        <tool id="xcms-collect-peaks" destination="xcms-container" />
-        <tool id="xcms-group-peaks" destination="xcms-container" />
-        <tool id="xcms-correct-rt" destination="xcms-container" />
-        <tool id="xcms-fill-peaks" destination="xcms-container" />
-        <tool id="camera-annotate-peaks" destination="camera-container" />
-        <tool id="camera-group-fwhm" destination="camera-container" />
-        <tool id="camera-group-corr" destination="camera-container" />
-        <tool id="camera-find-isotopes" destination="camera-container" />
-        <tool id="camera-find-adducts" destination="camera-container" />
-        <tool id="msnbase-read-msms" destination="msnbase-container" />
-        <tool id="map-msms2camera" destination="msnbase-container" />
-        <tool id="msms2metfrag" destination="msnbase-container" />	
-    </tools>
-</job_conf>
->>>>>>> 326a3345
+<?xml version="1.0"?>
+<!-- A sample job config for sketching the k8s use case with shared fs -->
+<job_conf>
+    <plugins>
+        <plugin id="local" type="runner" load="galaxy.jobs.runners.local:LocalJobRunner" workers="4"/>
+        <plugin id="k8s" type="runner" load="galaxy.jobs.runners.kubernetes:KubernetesJobRunner">
+            <param id="k8s_use_service_account">true</param>
+            <param id="k8s_persistent_volume_claim_name">galaxy-pvc</param>
+            <!-- The following mount path needs to be the initial part of the "file_path" and "new_file_path" paths
+            set in universe_wsgi.ini (or equivalent general galaxy config file).
+            -->
+            <param id="k8s_persistent_volume_claim_mount_path">/opt/galaxy_data</param>
+            <param id="k8s_namespace">default</param>
+            <!-- Allows pods to retry up to this number of times, before marking the Job as failed -->
+            <param id="k8s_pod_retrials">1</param>
+        </plugin>
+    </plugins>
+    <handlers>
+        <handler id="main"/>
+    </handlers>
+    <destinations default="local">
+        <destination id="local" runner="local"/>	
+        <destination id="iso2flux-container" runner="k8s">
+            <param id="docker_repo_override">container-registry.phenomenal-h2020.eu</param>
+            <param id="docker_owner_override">phnmnl</param>
+            <param id="docker_image_override">iso2flux</param>
+            <param id="docker_tag_override">v0.2_cv1.0.28</param>
+            <param id="max_pod_retrials">1</param>
+            <param id="docker_enabled">true</param>
+        </destination>
+        <destination id="midcor-container" runner="k8s">
+            <param id="docker_repo_override">container-registry.phenomenal-h2020.eu</param>
+            <param id="docker_owner_override">phnmnl</param>
+            <param id="docker_image_override">midcor</param>
+            <param id="docker_tag_override">v1.0_cv0.2.32</param>
+            <param id="max_pod_retrials">3</param>
+            <param id="docker_enabled">true</param>
+        </destination>
+        <destination id="isodyn-container" runner="k8s">
+            <param id="docker_repo_override">container-registry.phenomenal-h2020.eu</param>
+            <param id="docker_owner_override">phnmnl</param>
+            <param id="docker_image_override">isodyn</param>
+            <param id="docker_tag_override">latest</param>
+            <param id="max_pod_retrials">3</param>
+            <param id="docker_enabled">true</param>
+        </destination>
+        <destination id="ramid-container" runner="k8s">
+            <param id="docker_repo_override">container-registry.phenomenal-h2020.eu</param>
+            <param id="docker_owner_override">phnmnl</param>
+            <param id="docker_image_override">ramid</param>
+            <param id="docker_tag_override">v1.0_cv0.1.7</param>
+            <param id="max_pod_retrials">3</param>
+            <param id="docker_enabled">true</param>
+        </destination>
+	<destination id="batman-container" runner="k8s">
+            <param id="docker_repo_override">container-registry.phenomenal-h2020.eu</param>
+            <param id="docker_owner_override">phnmnl</param>
+            <param id="docker_image_override">batman</param>
+            <param id="docker_tag_override">v1.2.1.0.7_cv1.0.34</param>
+            <param id="max_pod_retrials">3</param>
+            <param id="docker_enabled">true</param>
+        </destination>
+	<destination id="w4m-mtbls-dwnld-container" runner="k8s">
+	    <param id="docker_repo_override">container-registry.phenomenal-h2020.eu</param>
+            <param id="docker_owner_override">phnmnl</param>
+            <param id="docker_image_override">mtbls-dwnld</param>
+            <param id="docker_tag_override">v1.2.0_cv1.1.12</param>
+            <param id="max_pod_retrials">3</param>
+            <param id="docker_enabled">true</param>
+        </destination>
+	<destination id="w4m-univariate-container" runner="k8s">
+	    <param id="docker_repo_override">container-registry.phenomenal-h2020.eu</param>
+            <param id="docker_owner_override">phnmnl</param>
+            <param id="docker_image_override">univariate</param>
+            <param id="docker_tag_override">v2.2.3_cv1.2.28</param>
+            <param id="max_pod_retrials">3</param>
+            <param id="docker_enabled">true</param>
+        </destination>
+	<destination id="w4m-multivariate-container" runner="k8s">
+	    <param id="docker_repo_override">container-registry.phenomenal-h2020.eu</param>
+            <param id="docker_owner_override">phnmnl</param>
+            <param id="docker_image_override">multivariate</param>
+            <param id="docker_tag_override">v2.3.10_cv1.1.18</param>
+            <param id="max_pod_retrials">3</param>
+            <param id="docker_enabled">true</param>
+        </destination>
+        <destination id="w4m-biosigner-container" runner="k8s">
+	    <param id="docker_repo_override">container-registry.phenomenal-h2020.eu</param>
+            <param id="docker_owner_override">phnmnl</param>
+            <param id="docker_image_override">biosigner</param>
+            <param id="docker_tag_override">v2.2.7_cv1.1.12</param>
+            <param id="max_pod_retrials">3</param>
+            <param id="docker_enabled">true</param>
+        </destination>
+	<destination id="w4m-lcmsmatching-container" runner="k8s">
+	    <param id="docker_repo_override">container-registry.phenomenal-h2020.eu</param>
+            <param id="docker_owner_override">phnmnl</param>
+            <param id="docker_image_override">lcmsmatching</param>
+            <param id="docker_tag_override">v3.1.6_cv1.3.61</param>
+            <param id="max_pod_retrials">3</param>
+            <param id="docker_enabled">true</param>
+        </destination>
+	<destination id="msconvert2-container" runner="k8s">
+	    <param id="docker_repo_override">container-registry.phenomenal-h2020.eu</param>
+            <param id="docker_owner_override">phnmnl</param>
+            <param id="docker_image_override">pwiz</param>
+            <param id="docker_tag_override">latest</param>
+            <param id="max_pod_retrials">3</param>
+            <param id="docker_enabled">true</param>
+        </destination>
+        <destination id="nmrmlconv-container" runner="k8s">
+	    <param id="docker_repo_override">container-registry.phenomenal-h2020.eu</param>
+            <param id="docker_owner_override">phnmnl</param>
+            <param id="docker_image_override">nmrmlconv</param>
+            <param id="docker_tag_override">v1.1b_cv0.1.31</param>
+            <param id="max_pod_retrials">3</param>
+            <param id="docker_enabled">true</param>
+        </destination>
+        <destination id="metfrag-cli-container" runner="k8s">
+            <param id="docker_repo_override">container-registry.phenomenal-h2020.eu</param>
+            <param id="docker_owner_override">phnmnl</param>
+            <param id="docker_image_override">metfrag-cli</param>
+            <param id="docker_tag_override">v2.4.2_cv0.2.17</param>
+            <param id="max_pod_retrials">3</param>
+            <param id="docker_enabled">true</param>
+        </destination>
+	<destination id="xcms-container" runner="k8s">
+	    <param id="docker_repo_override">container-registry.phenomenal-h2020.eu</param>
+            <param id="docker_owner_override">phnmnl</param>
+            <param id="docker_image_override">xcms</param>
+            <param id="docker_tag_override">v1.50.1_cv0.4.37</param>
+            <param id="max_pod_retrials">3</param>
+            <param id="docker_enabled">true</param>
+        </destination>
+        <destination id="mzml2isa-container" runner="k8s">
+	    <param id="docker_repo_override">container-registry.phenomenal-h2020.eu</param>
+            <param id="docker_owner_override">phnmnl</param>
+            <param id="docker_image_override">mzml2isa</param>
+            <param id="docker_tag_override">v0.4.28_cv0.2.23</param>
+            <param id="max_pod_retrials">3</param>
+            <param id="docker_enabled">true</param>
+        </destination>
+        <destination id="nmrml2isa-container" runner="k8s">
+	    <param id="docker_repo_override">container-registry.phenomenal-h2020.eu</param>
+            <param id="docker_owner_override">phnmnl</param>
+            <param id="docker_image_override">nmrml2isa</param>
+            <param id="docker_tag_override">v0.3.0_cv0.1.10</param>
+            <param id="max_pod_retrials">3</param>
+            <param id="docker_enabled">true</param>
+        </destination>
+	<destination id="mtbls-downloader-container" runner="k8s">
+	    <param id="docker_repo_override">container-registry.phenomenal-h2020.eu</param>
+            <param id="docker_owner_override">phnmnl</param>
+            <param id="docker_image_override">scp-aspera</param>
+            <param id="docker_tag_override">v3.5.4.102989-linux-64_cv0.1.5</param>
+            <param id="max_pod_retrials">1</param>
+            <param id="docker_enabled">true</param>
+        </destination>
+        <destination id="mtbls-labs-uploader-container" runner="k8s">
+	    <param id="docker_repo_override">container-registry.phenomenal-h2020.eu</param>
+            <param id="docker_owner_override">phnmnl</param>
+            <param id="docker_image_override">mtbl-labs-uploader</param>
+            <param id="docker_tag_override">v0.1.0_cv0.2.10</param>
+            <param id="max_pod_retrials">3</param>
+            <param id="docker_enabled">true</param>
+        </destination>
+        <destination id="container-metaboliteidconverter" runner="k8s">
+           <param id="docker_repo_override">container-registry.phenomenal-h2020.eu</param>
+           <param id="docker_owner_override">phnmnl</param>
+           <param id="docker_image_override">metaboliteidconverter</param>
+           <param id="docker_tag_override">v0.5.1_cv1.0.26</param>
+           <param id="max_pod_retrials">3</param>
+           <param id="docker_enabled">true</param>
+        </destination>
+	    <destination id="metabomatching-container" runner="k8s">
+	    <param id="docker_repo_override">container-registry.phenomenal-h2020.eu</param>
+            <param id="docker_owner_override">phnmnl</param>
+            <param id="docker_image_override">metabomatching</param>
+            <param id="docker_tag_override">v0.1.0_cv0.3.29</param>
+            <param id="max_pod_retrials">3</param>
+            <param id="docker_enabled">true</param>
+        </destination>
+        <destination id="leidenuniv-ms-vfetc-container" runner="k8s">
+            <param id="docker_repo_override">container-registry.phenomenal-h2020.eu</param>
+            <param id="docker_owner_override">phnmnl</param>
+            <param id="docker_image_override">ms-vfetc</param>
+            <param id="docker_tag_override">v0.4_cv1.3.10</param>
+            <param id="max_pod_retrials">3</param>
+            <param id="docker_enabled">true</param>
+        </destination>
+	<destination id="metfrag-cli-batch-container" runner="k8s">
+            <param id="docker_repo_override">docker-registry.phenomenal-h2020.eu</param>
+            <param id="docker_owner_override">phnmnl</param>
+            <param id="docker_image_override">metfrag-cli-batch</param>
+            <param id="docker_tag_override">latest</param>
+            <param id="max_pod_retrials">1</param>
+            <param id="docker_enabled">true</param>
+        </destination>
+	<destination id="camera-container" runner="k8s">
+            <param id="docker_repo_override">docker-registry.phenomenal-h2020.eu</param>
+            <param id="docker_owner_override">phnmnl</param>
+            <param id="docker_image_override">camera</param>
+            <param id="docker_tag_override">latest</param>
+            <param id="max_pod_retrials">1</param>
+            <param id="docker_enabled">true</param>
+        </destination>
+	 <destination id="msnbase-container" runner="k8s">
+            <param id="docker_repo_override">docker-registry.phenomenal-h2020.eu</param>
+            <param id="docker_owner_override">phnmnl</param>
+            <param id="docker_image_override">msnbase</param>
+            <param id="docker_tag_override">latest</param>
+            <param id="max_pod_retrials">1</param>
+            <param id="docker_enabled">true</param>
+        </destination>
+        	<destination id="nmrglue-container" runner="k8s">
+            <param id="docker_repo_override">container-registry.phenomenal-h2020.eu</param>
+            <param id="docker_owner_override">phnmnl</param>
+            <param id="docker_image_override">nmrglue</param>
+            <param id="docker_tag_override">latest</param>
+            <param id="max_pod_retrials">3</param>
+            <param id="docker_enabled">true</param>
+        </destination>
+	<destination id="soap-nmr-container" runner="k8s">
+            <param id="docker_repo_override">container-registry.phenomenal-h2020.eu</param>
+            <param id="docker_owner_override">phnmnl</param>
+            <param id="docker_image_override">soap-nmr</param>
+            <param id="docker_tag_override">latest</param>
+            <param id="max_pod_retrials">3</param>
+            <param id="docker_enabled">true</param>
+        </destination>
+	   <destination id="container-openms" runner="k8s">
+	    <param id="docker_repo_override">container-registry.phenomenal-h2020.eu</param>
+            <param id="docker_owner_override">phnmnl</param>
+            <param id="docker_image_override">openms</param>
+            <param id="docker_tag_override">latest</param>
+            <param id="max_pod_retrials">3</param>
+            <param id="docker_enabled">true</param>
+        </destination>
+    </destinations>
+    <tools>
+        <!-- Tools can be configured to use specific destinations or handlers,
+             identified by either the "id" or "tags" attribute.  If assigned to
+             a tag, a handler or destination that matches that tag will be
+             chosen at random.
+         -->
+	<tool id="consensusXMLToXcms" destination="camera-container" />
+        <tool id="cameraToFeatureXML" destination="camera-container" />
+        <tool id="featureXMLToCAMERA" destination="camera-container" />
+        <tool id="featureXMLToXcms" destination="camera-container" />
+	<tool id="AdditiveSeries" destination="container-openms"/> 
+	<tool id="BaselineFilter" destination="container-openms"/> 
+	<tool id="CompNovo" destination="container-openms"/> 
+	<tool id="CompNovoCID" destination="container-openms"/> 
+	<tool id="ConsensusID" destination="container-openms"/> 
+	<tool id="ConsensusMapNormalizer" destination="container-openms"/> 
+	<tool id="Decharger" destination="container-openms"/> 
+	<tool id="DTAExtractor" destination="container-openms"/> 
+	<tool id="EICExtractor" destination="container-openms"/> 
+	<tool id="ExternalCalibration" destination="container-openms"/> 
+	<tool id="FalseDiscoveryRate" destination="container-openms"/> 
+	<tool id="FeatureFinderCentroided" destination="container-openms"/> 
+	<tool id="FeatureFinderIdentification" destination="container-openms"/> 
+	<tool id="FeatureFinderIsotopeWavelet" destination="container-openms"/> 
+	<tool id="FeatureFinderMetabo" destination="container-openms"/> 
+	<tool id="FeatureFinderMRM" destination="container-openms"/> 
+	<tool id="FeatureFinderMultiplex" destination="container-openms"/> 
+	<tool id="FeatureLinkerLabeled" destination="container-openms"/> 
+	<tool id="FeatureLinkerUnlabeled" destination="container-openms"/> 
+	<tool id="FeatureLinkerUnlabeledQT" destination="container-openms"/> 
+	<tool id="FidoAdapter" destination="container-openms"/> 
+	<tool id="FileConverter" destination="container-openms"/> 
+	<tool id="FileFilter" destination="container-openms"/> 
+	<tool id="FileInfo" destination="container-openms"/> 
+	<tool id="FileMerger" destination="container-openms"/> 
+	<tool id="HighResPrecursorMassCorrector" destination="container-openms"/> 
+	<tool id="IDConflictResolver" destination="container-openms"/> 
+	<tool id="IDFileConverter" destination="container-openms"/> 
+	<tool id="IDFilter" destination="container-openms"/> 
+	<tool id="IDMapper" destination="container-openms"/> 
+	<tool id="IDMerger" destination="container-openms"/> 
+	<tool id="IDPosteriorErrorProbability" destination="container-openms"/> 
+	<tool id="IDRipper" destination="container-openms"/> 
+	<tool id="IDRTCalibration" destination="container-openms"/> 
+	<tool id="InclusionExclusionListCreator" destination="container-openms"/> 
+	<tool id="InspectAdapter" destination="container-openms"/> 
+	<tool id="InternalCalibration" destination="container-openms"/> 
+	<tool id="IsobaricAnalyzer" destination="container-openms"/> 
+	<tool id="ITRAQAnalyzer" destination="container-openms"/> 
+	<tool id="LuciphorAdapter" destination="container-openms"/> 
+	<tool id="MapAlignerIdentification" destination="container-openms"/> 
+	<tool id="MapAlignerPoseClustering" destination="container-openms"/> 
+	<tool id="MapAlignerSpectrum" destination="container-openms"/> 
+	<tool id="MapNormalizer" destination="container-openms"/> 
+	<tool id="MapRTTransformer" destination="container-openms"/> 
+	<tool id="MapStatistics" destination="container-openms"/> 
+	<tool id="MascotAdapter" destination="container-openms"/> 
+	<tool id="MascotAdapterOnline" destination="container-openms"/> 
+	<tool id="MassTraceExtractor" destination="container-openms"/> 
+	<tool id="MRMMapper" destination="container-openms"/> 
+	<tool id="MSGFPlusAdapter" destination="container-openms"/> 
+	<tool id="MyriMatchAdapter" destination="container-openms"/> 
+	<tool id="MzTabExporter" destination="container-openms"/> 
+	<tool id="NoiseFilterGaussian" destination="container-openms"/> 
+	<tool id="NoiseFilterSGolay" destination="container-openms"/> 
+	<tool id="OMSSAAdapter" destination="container-openms"/> 
+	<tool id="OpenSwathAnalyzer" destination="container-openms"/> 
+	<tool id="OpenSwathAssayGenerator" destination="container-openms"/> 
+	<tool id="OpenSwathChromatogramExtractor" destination="container-openms"/> 
+	<tool id="OpenSwathConfidenceScoring" destination="container-openms"/> 
+	<tool id="OpenSwathDecoyGenerator" destination="container-openms"/> 
+	<tool id="OpenSwathFeatureXMLToTSV" destination="container-openms"/> 
+	<tool id="OpenSwathRTNormalizer" destination="container-openms"/> 
+	<tool id="PeakPickerHiRes" destination="container-openms"/> 
+	<tool id="PeakPickerWavelet" destination="container-openms"/> 
+	<tool id="PepNovoAdapter" destination="container-openms"/> 
+	<tool id="PeptideIndexer" destination="container-openms"/> 
+	<tool id="PhosphoScoring" destination="container-openms"/> 
+	<tool id="PrecursorIonSelector" destination="container-openms"/> 
+	<tool id="PrecursorMassCorrector" destination="container-openms"/> 
+	<tool id="ProteinInference" destination="container-openms"/> 
+	<tool id="ProteinQuantifier" destination="container-openms"/> 
+	<tool id="ProteinResolver" destination="container-openms"/> 
+	<tool id="PTModel" destination="container-openms"/> 
+	<tool id="PTPredict" destination="container-openms"/> 
+	<tool id="RTModel" destination="container-openms"/> 
+	<tool id="RTPredict" destination="container-openms"/> 
+	<tool id="SeedListGenerator" destination="container-openms"/> 
+	<tool id="SpecLibSearcher" destination="container-openms"/> 
+	<tool id="SpectraFilterBernNorm" destination="container-openms"/> 
+	<tool id="SpectraFilterMarkerMower" destination="container-openms"/> 
+	<tool id="SpectraFilterNLargest" destination="container-openms"/> 
+	<tool id="SpectraFilterNormalizer" destination="container-openms"/> 
+	<tool id="SpectraFilterParentPeakMower" destination="container-openms"/> 
+	<tool id="SpectraFilterScaler" destination="container-openms"/> 
+	<tool id="SpectraFilterSqrtMower" destination="container-openms"/> 
+	<tool id="SpectraFilterThresholdMower" destination="container-openms"/> 
+	<tool id="SpectraFilterWindowMower" destination="container-openms"/> 
+	<tool id="SpectraMerger" destination="container-openms"/> 
+	<tool id="TextExporter" destination="container-openms"/> 
+	<tool id="TMTAnalyzer" destination="container-openms"/> 
+	<tool id="TOFCalibration" destination="container-openms"/> 
+	<tool id="XTandemAdapter" destination="container-openms"/>    
+        <tool id="BatchFeatureRemoval" destination="batchfeature-container"/>
+        <tool id="upps_blankfilter" destination="blankfilter-container"/>
+        <tool id="log2transformation" destination="log2transformation-container"/>
+        <tool id="iso2flux" destination="iso2flux-container"/>
+        <tool id="midcor" destination="midcor-container"/>
+        <tool id="ramid" destination="ramid-container"/>
+        <tool id="isodyn" destination="isodyn-container"/>
+        <tool id="batman-nmr" destination="batman-container"/>
+        <tool id="mtbls-dwnld" destination="w4m-mtbls-dwnld-container"/>
+        <tool id="Univariate" destination="w4m-univariate-container"/>
+        <tool id="Multivariate" destination="w4m-multivariate-container"/>
+        <tool id="Biosigner" destination="w4m-biosigner-container"/>
+        <tool id="lcmsmatching" destination="w4m-lcmsmatching-container"/>
+        <tool id="msconvert2" destination="msconvert2-container"/>
+        <tool id="nmrmlconv" destination="nmrmlconv-container"/>
+	<tool id="save_chromatogram" destination="xcms-container"/>
+        <tool id="show_chromatogram" destination="xcms-container"/>
+        <tool id="mzml2isa" destination="mzml2isa-container"/>
+        <tool id="nmrml2isa" destination="nmrml2isa-container"/>
+        <tool id="mtbls-downloader" destination="mtbls-downloader-container"/>
+        <tool id="mtbls-labs-uploader" destination="mtbls-labs-uploader-container"/>
+        <tool id="metfragcli" destination="metfrag-cli-container"/>
+        <tool id="Metabolite_ID_Converter" destination="container-metaboliteidconverter" />
+        <tool id="metabomatching" destination="metabomatching-container"/>
+        <tool id="ms-vfetc" destination="leidenuniv-ms-vfetc-container"/>
+	<tool id="metfrag-cli-batch" destination="metfrag-cli-batch-container" />
+	<tool id="xcms-find-peaks" destination="xcms-container" />
+        <tool id="xcms-collect-peaks" destination="xcms-container" />
+        <tool id="xcms-group-peaks" destination="xcms-container" />
+        <tool id="xcms-correct-rt" destination="xcms-container" />
+        <tool id="xcms-fill-peaks" destination="xcms-container" />
+        <tool id="camera-annotate-peaks" destination="camera-container" />
+        <tool id="camera-group-fwhm" destination="camera-container" />
+        <tool id="camera-group-corr" destination="camera-container" />
+        <tool id="camera-find-isotopes" destination="camera-container" />
+        <tool id="camera-find-adducts" destination="camera-container" />
+        <tool id="msnbase-read-msms" destination="msnbase-container" />
+        <tool id="map-msms2camera" destination="msnbase-container" />
+        <tool id="msms2metfrag" destination="msnbase-container" />
+        <tool id="mtbls_nmrglue" destination="nmrglue-container"/>
+        <tool id="soap_process" destination="soap-nmr-container"/>
+        <tool id="soap_opls" destination="soap-nmr-container"/>
+	<tool id="zip-collection" destination="camera-container"/>
+    </tools>
+</job_conf>