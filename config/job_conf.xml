<<<<<<< HEAD
<?xml version="1.0"?>
<!-- A sample job config for sketching the k8s use case with shared fs -->
<job_conf>
    <plugins>
        <plugin id="local" type="runner" load="galaxy.jobs.runners.local:LocalJobRunner" workers="4"/>
        <plugin id="k8s" type="runner" load="galaxy.jobs.runners.kubernetes:KubernetesJobRunner">
            <param id="k8s_use_service_account">true</param>
            <param id="k8s_persistent_volume_claim_name">galaxy-pvc</param>
            <!-- The following mount path needs to be the initial part of the "file_path" and "new_file_path" paths
            set in universe_wsgi.ini (or equivalent general galaxy config file).
            -->
            <param id="k8s_persistent_volume_claim_mount_path">/opt/galaxy_data</param>
            <param id="k8s_namespace">default</param>
            <!-- Allows pods to retry up to this number of times, before marking the Job as failed -->
            <param id="k8s_pod_retrials">1</param>
        </plugin>
    </plugins>
    <handlers>
        <handler id="main"/>
    </handlers>
    <destinations default="local">
        <destination id="local" runner="local"/>	
        <destination id="iso2flux-container" runner="k8s">
            <param id="docker_repo_override">container-registry.phenomenal-h2020.eu</param>
            <param id="docker_owner_override">phnmnl</param>
            <param id="docker_image_override">iso2flux</param>
            <param id="docker_tag_override">v0.2_cv1.0.28</param>
            <param id="max_pod_retrials">1</param>
            <param id="docker_enabled">true</param>
        </destination>
        <destination id="midcor-container" runner="k8s">
            <param id="docker_repo_override">container-registry.phenomenal-h2020.eu</param>
            <param id="docker_owner_override">phnmnl</param>
            <param id="docker_image_override">midcor</param>
            <param id="docker_tag_override">v1.0_cv0.2.32</param>
            <param id="max_pod_retrials">3</param>
            <param id="docker_enabled">true</param>
        </destination>
        <destination id="isodyn-container" runner="k8s">
            <param id="docker_repo_override">container-registry.phenomenal-h2020.eu</param>
            <param id="docker_owner_override">phnmnl</param>
            <param id="docker_image_override">isodyn</param>
            <param id="docker_tag_override">latest</param>
            <param id="max_pod_retrials">3</param>
            <param id="docker_enabled">true</param>
        </destination>
        <destination id="ramid-container" runner="k8s">
            <param id="docker_repo_override">container-registry.phenomenal-h2020.eu</param>
            <param id="docker_owner_override">phnmnl</param>
            <param id="docker_image_override">ramid</param>
            <param id="docker_tag_override">v1.0_cv0.1.7</param>
            <param id="max_pod_retrials">3</param>
            <param id="docker_enabled">true</param>
        </destination>
	<destination id="batman-container" runner="k8s">
            <param id="docker_repo_override">container-registry.phenomenal-h2020.eu</param>
            <param id="docker_owner_override">phnmnl</param>
            <param id="docker_image_override">batman</param>
            <param id="docker_tag_override">v1.2.1.0.7_cv1.0.34</param>
            <param id="max_pod_retrials">3</param>
            <param id="docker_enabled">true</param>
        </destination>
	<destination id="w4m-mtbls-dwnld-container" runner="k8s">
	    <param id="docker_repo_override">container-registry.phenomenal-h2020.eu</param>
            <param id="docker_owner_override">phnmnl</param>
            <param id="docker_image_override">mtbls-dwnld</param>
            <param id="docker_tag_override">v1.2.0_cv1.1.12</param>
            <param id="max_pod_retrials">3</param>
            <param id="docker_enabled">true</param>
        </destination>
	<destination id="w4m-univariate-container" runner="k8s">
	    <param id="docker_repo_override">container-registry.phenomenal-h2020.eu</param>
            <param id="docker_owner_override">phnmnl</param>
            <param id="docker_image_override">univariate</param>
            <param id="docker_tag_override">v2.2.3_cv1.2.28</param>
            <param id="max_pod_retrials">3</param>
            <param id="docker_enabled">true</param>
        </destination>
	<destination id="w4m-multivariate-container" runner="k8s">
	    <param id="docker_repo_override">container-registry.phenomenal-h2020.eu</param>
            <param id="docker_owner_override">phnmnl</param>
            <param id="docker_image_override">multivariate</param>
            <param id="docker_tag_override">v2.3.10_cv1.1.18</param>
            <param id="max_pod_retrials">3</param>
            <param id="docker_enabled">true</param>
        </destination>
        <destination id="w4m-biosigner-container" runner="k8s">
	    <param id="docker_repo_override">container-registry.phenomenal-h2020.eu</param>
            <param id="docker_owner_override">phnmnl</param>
            <param id="docker_image_override">biosigner</param>
            <param id="docker_tag_override">v2.2.7_cv1.1.12</param>
            <param id="max_pod_retrials">3</param>
            <param id="docker_enabled">true</param>
        </destination>
	<destination id="w4m-lcmsmatching-container" runner="k8s">
	    <param id="docker_repo_override">container-registry.phenomenal-h2020.eu</param>
            <param id="docker_owner_override">phnmnl</param>
            <param id="docker_image_override">lcmsmatching</param>
            <param id="docker_tag_override">v3.1.6_cv1.3.61</param>
            <param id="max_pod_retrials">3</param>
            <param id="docker_enabled">true</param>
        </destination>
	<destination id="msconvert2-container" runner="k8s">
	    <param id="docker_repo_override">container-registry.phenomenal-h2020.eu</param>
            <param id="docker_owner_override">phnmnl</param>
            <param id="docker_image_override">pwiz</param>
            <param id="docker_tag_override">latest</param>
            <param id="max_pod_retrials">3</param>
            <param id="docker_enabled">true</param>
        </destination>
        <destination id="nmrmlconv-container" runner="k8s">
	    <param id="docker_repo_override">container-registry.phenomenal-h2020.eu</param>
            <param id="docker_owner_override">phnmnl</param>
            <param id="docker_image_override">nmrmlconv</param>
            <param id="docker_tag_override">v1.1b_cv0.1.31</param>
            <param id="max_pod_retrials">3</param>
            <param id="docker_enabled">true</param>
        </destination>
        <destination id="metfrag-cli-container" runner="k8s">
            <param id="docker_repo_override">container-registry.phenomenal-h2020.eu</param>
            <param id="docker_owner_override">phnmnl</param>
            <param id="docker_image_override">metfrag-cli</param>
            <param id="docker_tag_override">v2.4.2_cv0.2.17</param>
            <param id="max_pod_retrials">3</param>
            <param id="docker_enabled">true</param>
        </destination>
	<destination id="xcms-container" runner="k8s">
	    <param id="docker_repo_override">container-registry.phenomenal-h2020.eu</param>
            <param id="docker_owner_override">phnmnl</param>
            <param id="docker_image_override">xcms</param>
            <param id="docker_tag_override">latest</param>
            <param id="max_pod_retrials">3</param>
            <param id="docker_enabled">true</param>
        </destination>
        <destination id="mzml2isa-container" runner="k8s">
	    <param id="docker_repo_override">container-registry.phenomenal-h2020.eu</param>
            <param id="docker_owner_override">phnmnl</param>
            <param id="docker_image_override">mzml2isa</param>
            <param id="docker_tag_override">v0.4.28_cv0.2.23</param>
            <param id="max_pod_retrials">3</param>
            <param id="docker_enabled">true</param>
        </destination>
        <destination id="nmrml2isa-container" runner="k8s">
	    <param id="docker_repo_override">container-registry.phenomenal-h2020.eu</param>
            <param id="docker_owner_override">phnmnl</param>
            <param id="docker_image_override">nmrml2isa</param>
            <param id="docker_tag_override">v0.3.0_cv0.1.10</param>
            <param id="max_pod_retrials">3</param>
            <param id="docker_enabled">true</param>
        </destination>
	<destination id="mtbls-downloader-container" runner="k8s">
	    <param id="docker_repo_override">container-registry.phenomenal-h2020.eu</param>
            <param id="docker_owner_override">phnmnl</param>
            <param id="docker_image_override">scp-aspera</param>
            <param id="docker_tag_override">v3.5.4.102989-linux-64_cv0.1.5</param>
            <param id="max_pod_retrials">1</param>
            <param id="docker_enabled">true</param>
        </destination>
        <destination id="mtbls-labs-uploader-container" runner="k8s">
	    <param id="docker_repo_override">container-registry.phenomenal-h2020.eu</param>
            <param id="docker_owner_override">phnmnl</param>
            <param id="docker_image_override">mtbl-labs-uploader</param>
            <param id="docker_tag_override">v0.1.0_cv0.2.10</param>
            <param id="max_pod_retrials">3</param>
            <param id="docker_enabled">true</param>
        </destination>
        <destination id="container-metaboliteidconverter" runner="k8s">
           <param id="docker_repo_override">container-registry.phenomenal-h2020.eu</param>
           <param id="docker_owner_override">phnmnl</param>
           <param id="docker_image_override">metaboliteidconverter</param>
           <param id="docker_tag_override">v0.5.1_cv1.0.26</param>
           <param id="max_pod_retrials">3</param>
           <param id="docker_enabled">true</param>
        </destination>
	    <destination id="metabomatching-container" runner="k8s">
	    <param id="docker_repo_override">container-registry.phenomenal-h2020.eu</param>
            <param id="docker_owner_override">phnmnl</param>
            <param id="docker_image_override">metabomatching</param>
            <param id="docker_tag_override">v0.1.0_cv0.3.29</param>
            <param id="max_pod_retrials">3</param>
            <param id="docker_enabled">true</param>
        </destination>
        <destination id="leidenuniv-ms-vfetc-container" runner="k8s">
            <param id="docker_repo_override">container-registry.phenomenal-h2020.eu</param>
            <param id="docker_owner_override">phnmnl</param>
            <param id="docker_image_override">ms-vfetc</param>
            <param id="docker_tag_override">v0.4_cv1.3.10</param>
            <param id="max_pod_retrials">3</param>
            <param id="docker_enabled">true</param>
        </destination>
	<destination id="metfrag-cli-batch-container" runner="k8s">
            <param id="docker_repo_override">docker-registry.phenomenal-h2020.eu</param>
            <param id="docker_owner_override">phnmnl</param>
            <param id="docker_image_override">metfrag-cli-batch</param>
            <param id="docker_tag_override">latest</param>
            <param id="max_pod_retrials">1</param>
            <param id="docker_enabled">true</param>
        </destination>
	<destination id="camera-container" runner="k8s">
            <param id="docker_repo_override">docker-registry.phenomenal-h2020.eu</param>
            <param id="docker_owner_override">phnmnl</param>
            <param id="docker_image_override">camera</param>
            <param id="docker_tag_override">latest</param>
            <param id="max_pod_retrials">1</param>
            <param id="docker_enabled">true</param>
        </destination>
	 <destination id="msnbase-container" runner="k8s">
            <param id="docker_repo_override">docker-registry.phenomenal-h2020.eu</param>
            <param id="docker_owner_override">phnmnl</param>
            <param id="docker_image_override">msnbase</param>
            <param id="docker_tag_override">latest</param>
            <param id="max_pod_retrials">1</param>
            <param id="docker_enabled">true</param>
        </destination>
        <destination id="nmrglue-container" runner="k8s">
            <param id="docker_repo_override">container-registry.phenomenal-h2020.eu</param>
            <param id="docker_owner_override">phnmnl</param>
            <param id="docker_image_override">nmrglue</param>
            <param id="docker_tag_override">latest</param>
            <param id="max_pod_retrials">3</param>
            <param id="docker_enabled">true</param>
        </destination>
	<destination id="soap-nmr-container" runner="k8s">
            <param id="docker_repo_override">container-registry.phenomenal-h2020.eu</param>
            <param id="docker_owner_override">phnmnl</param>
            <param id="docker_image_override">soap-nmr</param>
            <param id="docker_tag_override">latest</param>
            <param id="max_pod_retrials">3</param>
            <param id="docker_enabled">true</param>
        </destination>
	<destination id="container-openms" runner="k8s">
	    <param id="docker_repo_override">container-registry.phenomenal-h2020.eu</param>
            <param id="docker_owner_override">phnmnl</param>
            <param id="docker_image_override">openms</param>
            <param id="docker_tag_override">latest</param>
            <param id="max_pod_retrials">3</param>
            <param id="docker_enabled">true</param>
        </destination>
	<destination id="metfrag-vis-container" runner="k8s">
            <param id="docker_repo_override">container-registry.phenomenal-h2020.eu</param>
            <param id="docker_owner_override">phnmnl</param>
            <param id="docker_image_override">metfrag-vis</param>
            <param id="docker_tag_override">latest</param>
            <param id="max_pod_retrials">3</param>
            <param id="docker_enabled">true</param>
        </destination>
    </destinations>
    <tools>
        <!-- Tools can be configured to use specific destinations or handlers,
             identified by either the "id" or "tags" attribute.  If assigned to
             a tag, a handler or destination that matches that tag will be
             chosen at random.
         -->
	<tool id="consensusXMLToXcms" destination="camera-container" />
        <tool id="cameraToFeatureXML" destination="camera-container" />
        <tool id="featureXMLToCAMERA" destination="camera-container" />
        <tool id="featureXMLToXcms" destination="camera-container" />
	<tool id="xcmssplit" destination="xcms-container" />
	<tool id="AdditiveSeries" destination="container-openms"/> 
	<tool id="BaselineFilter" destination="container-openms"/> 
	<tool id="CompNovo" destination="container-openms"/> 
	<tool id="CompNovoCID" destination="container-openms"/> 
	<tool id="ConsensusID" destination="container-openms"/> 
	<tool id="ConsensusMapNormalizer" destination="container-openms"/> 
	<tool id="Decharger" destination="container-openms"/> 
	<tool id="DTAExtractor" destination="container-openms"/> 
	<tool id="EICExtractor" destination="container-openms"/> 
	<tool id="ExternalCalibration" destination="container-openms"/> 
	<tool id="FalseDiscoveryRate" destination="container-openms"/> 
	<tool id="FeatureFinderCentroided" destination="container-openms"/> 
	<tool id="FeatureFinderIdentification" destination="container-openms"/> 
	<tool id="FeatureFinderIsotopeWavelet" destination="container-openms"/> 
	<tool id="FeatureFinderMetabo" destination="container-openms"/> 
	<tool id="FeatureFinderMRM" destination="container-openms"/> 
	<tool id="FeatureFinderMultiplex" destination="container-openms"/> 
	<tool id="FeatureLinkerLabeled" destination="container-openms"/> 
	<tool id="FeatureLinkerUnlabeled" destination="container-openms"/> 
	<tool id="FeatureLinkerUnlabeledQT" destination="container-openms"/> 
	<tool id="FidoAdapter" destination="container-openms"/> 
	<tool id="FileConverter" destination="container-openms"/> 
	<tool id="FileFilter" destination="container-openms"/> 
	<tool id="FileInfo" destination="container-openms"/> 
	<tool id="FileMerger" destination="container-openms"/> 
	<tool id="HighResPrecursorMassCorrector" destination="container-openms"/> 
	<tool id="IDConflictResolver" destination="container-openms"/> 
	<tool id="IDFileConverter" destination="container-openms"/> 
	<tool id="IDFilter" destination="container-openms"/> 
	<tool id="IDMapper" destination="container-openms"/> 
	<tool id="IDMerger" destination="container-openms"/> 
	<tool id="IDPosteriorErrorProbability" destination="container-openms"/> 
	<tool id="IDRipper" destination="container-openms"/> 
	<tool id="IDRTCalibration" destination="container-openms"/> 
	<tool id="InclusionExclusionListCreator" destination="container-openms"/> 
	<tool id="InspectAdapter" destination="container-openms"/> 
	<tool id="InternalCalibration" destination="container-openms"/> 
	<tool id="IsobaricAnalyzer" destination="container-openms"/> 
	<tool id="ITRAQAnalyzer" destination="container-openms"/> 
	<tool id="LuciphorAdapter" destination="container-openms"/> 
	<tool id="MapAlignerIdentification" destination="container-openms"/> 
	<tool id="MapAlignerPoseClustering" destination="container-openms"/> 
	<tool id="MapAlignerSpectrum" destination="container-openms"/> 
	<tool id="MapNormalizer" destination="container-openms"/> 
	<tool id="MapRTTransformer" destination="container-openms"/> 
	<tool id="MapStatistics" destination="container-openms"/> 
	<tool id="MascotAdapter" destination="container-openms"/> 
	<tool id="MascotAdapterOnline" destination="container-openms"/> 
	<tool id="MassTraceExtractor" destination="container-openms"/> 
	<tool id="MRMMapper" destination="container-openms"/> 
	<tool id="MSGFPlusAdapter" destination="container-openms"/> 
	<tool id="MyriMatchAdapter" destination="container-openms"/> 
	<tool id="MzTabExporter" destination="container-openms"/> 
	<tool id="NoiseFilterGaussian" destination="container-openms"/> 
	<tool id="NoiseFilterSGolay" destination="container-openms"/> 
	<tool id="OMSSAAdapter" destination="container-openms"/> 
	<tool id="OpenSwathAnalyzer" destination="container-openms"/> 
	<tool id="OpenSwathAssayGenerator" destination="container-openms"/> 
	<tool id="OpenSwathChromatogramExtractor" destination="container-openms"/> 
	<tool id="OpenSwathConfidenceScoring" destination="container-openms"/> 
	<tool id="OpenSwathDecoyGenerator" destination="container-openms"/> 
	<tool id="OpenSwathFeatureXMLToTSV" destination="container-openms"/> 
	<tool id="OpenSwathRTNormalizer" destination="container-openms"/> 
	<tool id="PeakPickerHiRes" destination="container-openms"/> 
	<tool id="PeakPickerWavelet" destination="container-openms"/> 
	<tool id="PepNovoAdapter" destination="container-openms"/> 
	<tool id="PeptideIndexer" destination="container-openms"/> 
	<tool id="PhosphoScoring" destination="container-openms"/> 
	<tool id="PrecursorIonSelector" destination="container-openms"/> 
	<tool id="PrecursorMassCorrector" destination="container-openms"/> 
	<tool id="ProteinInference" destination="container-openms"/> 
	<tool id="ProteinQuantifier" destination="container-openms"/> 
	<tool id="ProteinResolver" destination="container-openms"/> 
	<tool id="PTModel" destination="container-openms"/> 
	<tool id="PTPredict" destination="container-openms"/> 
	<tool id="RTModel" destination="container-openms"/> 
	<tool id="RTPredict" destination="container-openms"/> 
	<tool id="SeedListGenerator" destination="container-openms"/> 
	<tool id="SpecLibSearcher" destination="container-openms"/> 
	<tool id="SpectraFilterBernNorm" destination="container-openms"/> 
	<tool id="SpectraFilterMarkerMower" destination="container-openms"/> 
	<tool id="SpectraFilterNLargest" destination="container-openms"/> 
	<tool id="SpectraFilterNormalizer" destination="container-openms"/> 
	<tool id="SpectraFilterParentPeakMower" destination="container-openms"/> 
	<tool id="SpectraFilterScaler" destination="container-openms"/> 
	<tool id="SpectraFilterSqrtMower" destination="container-openms"/> 
	<tool id="SpectraFilterThresholdMower" destination="container-openms"/> 
	<tool id="SpectraFilterWindowMower" destination="container-openms"/> 
	<tool id="SpectraMerger" destination="container-openms"/> 
	<tool id="TextExporter" destination="container-openms"/> 
	<tool id="TMTAnalyzer" destination="container-openms"/> 
	<tool id="TOFCalibration" destination="container-openms"/> 
	<tool id="XTandemAdapter" destination="container-openms"/>    
        <tool id="BatchFeatureRemoval" destination="batchfeature-container"/>
        <tool id="upps_blankfilter" destination="blankfilter-container"/>
        <tool id="log2transformation" destination="log2transformation-container"/>
        <tool id="iso2flux" destination="iso2flux-container"/>
        <tool id="midcor" destination="midcor-container"/>
        <tool id="ramid" destination="ramid-container"/>
        <tool id="isodyn" destination="isodyn-container"/>
        <tool id="batman-nmr" destination="batman-container"/>
        <tool id="mtbls-dwnld" destination="w4m-mtbls-dwnld-container"/>
        <tool id="Univariate" destination="w4m-univariate-container"/>
        <tool id="Multivariate" destination="w4m-multivariate-container"/>
        <tool id="Biosigner" destination="w4m-biosigner-container"/>
        <tool id="lcmsmatching" destination="w4m-lcmsmatching-container"/>
        <tool id="msconvert2" destination="msconvert2-container"/>
        <tool id="nmrmlconv" destination="nmrmlconv-container"/>
	<tool id="save_chromatogram" destination="xcms-container"/>
        <tool id="show_chromatogram" destination="xcms-container"/>
        <tool id="mzml2isa" destination="mzml2isa-container"/>
        <tool id="nmrml2isa" destination="nmrml2isa-container"/>
        <tool id="mtbls-downloader" destination="mtbls-downloader-container"/>
        <tool id="mtbls-labs-uploader" destination="mtbls-labs-uploader-container"/>
        <tool id="metfragcli" destination="metfrag-cli-container"/>
        <tool id="Metabolite_ID_Converter" destination="container-metaboliteidconverter" />
        <tool id="metabomatching" destination="metabomatching-container"/>
        <tool id="ms-vfetc" destination="leidenuniv-ms-vfetc-container"/>
	<tool id="metfrag-cli-batch" destination="metfrag-cli-batch-container" />
	<tool id="xcms-find-peaks" destination="xcms-container" />
        <tool id="xcms-collect-peaks" destination="xcms-container" />
        <tool id="xcms-group-peaks" destination="xcms-container" />
        <tool id="xcms-correct-rt" destination="xcms-container" />
        <tool id="xcms-fill-peaks" destination="xcms-container" />
        <tool id="camera-annotate-peaks" destination="camera-container" />
        <tool id="camera-group-fwhm" destination="camera-container" />
        <tool id="camera-group-corr" destination="camera-container" />
        <tool id="camera-find-isotopes" destination="camera-container" />
        <tool id="camera-find-adducts" destination="camera-container" />
        <tool id="msnbase-read-msms" destination="msnbase-container" />
        <tool id="map-msms2camera" destination="msnbase-container" />
        <tool id="msms2metfrag" destination="msnbase-container" />
	<tool id="metfrag-vis" destination="metfrag-vis-container" />
        <tool id="mtbls_nmrglue" destination="nmrglue-container"/>
        <tool id="soap_process" destination="soap-nmr-container"/>
        <tool id="soap_opls" destination="soap-nmr-container"/>
	<tool id="zip-collection" destination="camera-container"/>
    </tools>
</job_conf>
=======
<?xml version="1.0"?>
<!-- A sample job config for sketching the k8s use case with shared fs -->
<job_conf>
    <plugins>
        <plugin id="local" type="runner" load="galaxy.jobs.runners.local:LocalJobRunner" workers="4"/>
        <plugin id="k8s" type="runner" load="galaxy.jobs.runners.kubernetes:KubernetesJobRunner">
            <param id="k8s_use_service_account">true</param>
            <param id="k8s_persistent_volume_claim_name">galaxy-pvc</param>
            <!-- The following mount path needs to be the initial part of the "file_path" and "new_file_path" paths
            set in universe_wsgi.ini (or equivalent general galaxy config file).
            -->
            <param id="k8s_persistent_volume_claim_mount_path">/opt/galaxy_data</param>
	    <param id="k8s_namespace">default</param>
	    <param id="k8s_supplemental_group_id">0</param>
	    <param id="k8s_fs_group_id">0</param>
	    <param id="k8s_pull_policy">IfNotPresent</param>
            <!-- Allows pods to retry up to this number of times, before marking the Job as failed -->
            <param id="k8s_pod_retrials">1</param>
        </plugin>
    </plugins>
    <handlers>
        <handler id="main"/>
    </handlers>
    <destinations default="local">
        <destination id="local" runner="local"/>	
        <destination id="iso2flux-container" runner="k8s">
            <param id="docker_repo_override">container-registry.phenomenal-h2020.eu</param>
            <param id="docker_owner_override">phnmnl</param>
            <param id="docker_image_override">iso2flux</param>
            <param id="docker_tag_override">latest</param>
            <param id="max_pod_retrials">1</param>
            <param id="docker_enabled">true</param>
        </destination>
        <destination id="midcor-container" runner="k8s">
            <param id="docker_repo_override">container-registry.phenomenal-h2020.eu</param>
            <param id="docker_owner_override">phnmnl</param>
            <param id="docker_image_override">midcor</param>
            <param id="docker_tag_override">latest</param>
            <param id="max_pod_retrials">3</param>
            <param id="docker_enabled">true</param>
        </destination>
        <destination id="isodyn-container" runner="k8s">
            <param id="docker_repo_override">container-registry.phenomenal-h2020.eu</param>
            <param id="docker_owner_override">phnmnl</param>
            <param id="docker_image_override">isodyn</param>
            <param id="docker_tag_override">latest</param>
            <param id="max_pod_retrials">3</param>
            <param id="docker_enabled">true</param>
        </destination>
        <destination id="ramid-container" runner="k8s">
            <param id="docker_repo_override">container-registry.phenomenal-h2020.eu</param>
            <param id="docker_owner_override">phnmnl</param>
            <param id="docker_image_override">ramid</param>
            <param id="docker_tag_override">latest</param>
            <param id="max_pod_retrials">3</param>
            <param id="docker_enabled">true</param>
        </destination>
	<destination id="batman-container" runner="k8s">
            <param id="docker_repo_override">container-registry.phenomenal-h2020.eu</param>
            <param id="docker_owner_override">phnmnl</param>
            <param id="docker_image_override">batman</param>
            <param id="docker_tag_override">latest</param>
            <param id="max_pod_retrials">3</param>
            <param id="docker_enabled">true</param>
        </destination>
	<destination id="w4m-mtbls-dwnld-container" runner="k8s">
	    <param id="docker_repo_override">container-registry.phenomenal-h2020.eu</param>
            <param id="docker_owner_override">phnmnl</param>
            <param id="docker_image_override">mtbls-dwnld</param>
            <param id="docker_tag_override">latest</param>
            <param id="max_pod_retrials">3</param>
            <param id="docker_enabled">true</param>
        </destination>
	<destination id="w4m-univariate-container" runner="k8s">
	    <param id="docker_repo_override">container-registry.phenomenal-h2020.eu</param>
            <param id="docker_owner_override">phnmnl</param>
            <param id="docker_image_override">univariate</param>
            <param id="docker_tag_override">latest</param>
            <param id="max_pod_retrials">3</param>
            <param id="docker_enabled">true</param>
        </destination>
	<destination id="w4m-multivariate-container" runner="k8s">
	    <param id="docker_repo_override">container-registry.phenomenal-h2020.eu</param>
            <param id="docker_owner_override">phnmnl</param>
            <param id="docker_image_override">multivariate</param>
            <param id="docker_tag_override">latest</param>
            <param id="max_pod_retrials">3</param>
            <param id="docker_enabled">true</param>
        </destination>
        <destination id="w4m-biosigner-container" runner="k8s">
	    <param id="docker_repo_override">container-registry.phenomenal-h2020.eu</param>
            <param id="docker_owner_override">phnmnl</param>
            <param id="docker_image_override">biosigner</param>
            <param id="docker_tag_override">latest</param>
            <param id="max_pod_retrials">3</param>
            <param id="docker_enabled">true</param>
        </destination>
	<destination id="w4m-lcmsmatching-container" runner="k8s">
	    <param id="docker_repo_override">container-registry.phenomenal-h2020.eu</param>
            <param id="docker_owner_override">phnmnl</param>
            <param id="docker_image_override">lcmsmatching</param>
            <param id="docker_tag_override">latest</param>
            <param id="max_pod_retrials">3</param>
            <param id="docker_enabled">true</param>
        </destination>
	<destination id="msconvert2-container" runner="k8s">
	    <param id="docker_repo_override">container-registry.phenomenal-h2020.eu</param>
            <param id="docker_owner_override">phnmnl</param>
            <param id="docker_image_override">pwiz</param>
            <param id="docker_tag_override">latest</param>
            <param id="max_pod_retrials">3</param>
            <param id="docker_enabled">true</param>
        </destination>
        <destination id="nmrmlconv-container" runner="k8s">
	    <param id="docker_repo_override">container-registry.phenomenal-h2020.eu</param>
            <param id="docker_owner_override">phnmnl</param>
            <param id="docker_image_override">nmrmlconv</param>
            <param id="docker_tag_override">latest</param>
            <param id="max_pod_retrials">3</param>
            <param id="docker_enabled">true</param>
        </destination>
        <destination id="nmrglue-container" runner="k8s">
            <param id="docker_repo_override">container-registry.phenomenal-h2020.eu</param>
            <param id="docker_owner_override">phnmnl</param>
            <param id="docker_image_override">nmrglue</param>
            <param id="docker_tag_override">latest</param>
            <param id="max_pod_retrials">3</param>
            <param id="docker_enabled">true</param>
        </destination>
	<destination id="soap-nmr-container" runner="k8s">
	    <param id="docker_repo_override">container-registry.phenomenal-h2020.eu</param>
            <param id="docker_owner_override">phnmnl</param>
            <param id="docker_image_override">soap-nmr</param>
            <param id="docker_tag_override">latest</param>
            <param id="max_pod_retrials">3</param>
            <param id="docker_enabled">true</param>
        </destination>
        <destination id="metfrag-cli-container" runner="k8s">
            <param id="docker_repo_override">container-registry.phenomenal-h2020.eu</param>
            <param id="docker_owner_override">phnmnl</param>
            <param id="docker_image_override">metfrag-cli</param>
            <param id="docker_tag_override">latest</param>
            <param id="max_pod_retrials">3</param>
            <param id="docker_enabled">true</param>
        </destination>
	<destination id="xcms-container" runner="k8s">
	    <param id="docker_repo_override">container-registry.phenomenal-h2020.eu</param>
            <param id="docker_owner_override">phnmnl</param>
            <param id="docker_image_override">xcms</param>
            <param id="docker_tag_override">latest</param>
            <param id="max_pod_retrials">3</param>
            <param id="docker_enabled">true</param>
        </destination>
        <destination id="mzml2isa-container" runner="k8s">
	    <param id="docker_repo_override">container-registry.phenomenal-h2020.eu</param>
            <param id="docker_owner_override">phnmnl</param>
            <param id="docker_image_override">mzml2isa</param>
            <param id="docker_tag_override">latest</param>
            <param id="max_pod_retrials">3</param>
            <param id="docker_enabled">true</param>
        </destination>
        <destination id="nmrml2isa-container" runner="k8s">
	    <param id="docker_repo_override">container-registry.phenomenal-h2020.eu</param>
            <param id="docker_owner_override">phnmnl</param>
            <param id="docker_image_override">nmrml2isa</param>
            <param id="docker_tag_override">latest</param>
            <param id="max_pod_retrials">3</param>
            <param id="docker_enabled">true</param>
        </destination>
	<destination id="mtbls-downloader-container" runner="k8s">
	    <param id="docker_repo_override">container-registry.phenomenal-h2020.eu</param>
            <param id="docker_owner_override">phnmnl</param>
            <param id="docker_image_override">scp-aspera</param>
            <param id="docker_tag_override">latest</param>
            <param id="max_pod_retrials">1</param>
            <param id="docker_enabled">true</param>
        </destination>
        <destination id="mtbls-labs-uploader-container" runner="k8s">
	    <param id="docker_repo_override">container-registry.phenomenal-h2020.eu</param>
            <param id="docker_owner_override">phnmnl</param>
            <param id="docker_image_override">mtbl-labs-uploader</param>
            <param id="docker_tag_override">latest</param>
            <param id="max_pod_retrials">3</param>
            <param id="docker_enabled">true</param>
        </destination>
        <destination id="container-metaboliteidconverter" runner="k8s">
           <param id="docker_repo_override">container-registry.phenomenal-h2020.eu</param>
           <param id="docker_owner_override">phnmnl</param>
           <param id="docker_image_override">metaboliteidconverter</param>
           <param id="docker_tag_override">latest</param>
           <param id="max_pod_retrials">3</param>
           <param id="docker_enabled">true</param>
        </destination>
	    <destination id="metabomatching-container" runner="k8s">
	    <param id="docker_repo_override">container-registry.phenomenal-h2020.eu</param>
            <param id="docker_owner_override">phnmnl</param>
            <param id="docker_image_override">metabomatching</param>
            <param id="docker_tag_override">latest</param>
            <param id="max_pod_retrials">3</param>
            <param id="docker_enabled">true</param>
        </destination>
        <destination id="leidenuniv-ms-vfetc-container" runner="k8s">
            <param id="docker_repo_override">container-registry.phenomenal-h2020.eu</param>
            <param id="docker_owner_override">phnmnl</param>
            <param id="docker_image_override">ms-vfetc</param>
            <param id="docker_tag_override">latest</param>
            <param id="max_pod_retrials">3</param>
            <param id="docker_enabled">true</param>
        </destination>

    </destinations>
    <tools>
        <!-- Tools can be configured to use specific destinations or handlers,
             identified by either the "id" or "tags" attribute.  If assigned to
             a tag, a handler or destination that matches that tag will be
             chosen at random.
         -->
        <tool id="BatchFeatureRemoval" destination="batchfeature-container"/>
        <tool id="upps_blankfilter" destination="blankfilter-container"/>
        <tool id="log2transformation" destination="log2transformation-container"/>
        <tool id="iso2flux" destination="iso2flux-container"/>
        <tool id="midcor" destination="midcor-container"/>
        <tool id="ramid" destination="ramid-container"/>
        <tool id="isodyn" destination="isodyn-container"/>
        <tool id="batman-nmr" destination="batman-container"/>
        <tool id="mtbls-dwnld" destination="w4m-mtbls-dwnld-container"/>
        <tool id="Univariate" destination="w4m-univariate-container"/>
        <tool id="Multivariate" destination="w4m-multivariate-container"/>
        <tool id="Biosigner" destination="w4m-biosigner-container"/>
        <tool id="lcmsmatching" destination="w4m-lcmsmatching-container"/>
        <tool id="msconvert2" destination="msconvert2-container"/>
        <tool id="nmrmlconv" destination="nmrmlconv-container"/>
	<tool id="mtbls2nmrglue" destination="nmrglue-container"/>
	<tool id="soap_process" destination="soap-nmr-container"/>
	<tool id="soap_opls" destination="soap-nmr-container"/>
	<tool id="save_chromatogram" destination="xcms-container"/>
        <tool id="show_chromatogram" destination="xcms-container"/>
        <tool id="mzml2isa" destination="mzml2isa-container"/>
        <tool id="nmrml2isa" destination="nmrml2isa-container"/>
        <tool id="mtbls-downloader" destination="mtbls-downloader-container"/>
        <tool id="mtbls-labs-uploader" destination="mtbls-labs-uploader-container"/>
        <tool id="metfragcli" destination="metfrag-cli-container"/>
        <tool id="Metabolite_ID_Converter" destination="container-metaboliteidconverter" />
        <tool id="metabomatching" destination="metabomatching-container"/>
        <tool id="ms-vfetc" destination="leidenuniv-ms-vfetc-container"/>
    </tools>
</job_conf>
>>>>>>> 354126e3
<|MERGE_RESOLUTION|>--- conflicted
+++ resolved
@@ -1,4 +1,3 @@
-<<<<<<< HEAD
 <?xml version="1.0"?>
 <!-- A sample job config for sketching the k8s use case with shared fs -->
 <job_conf>
@@ -11,7 +10,10 @@
             set in universe_wsgi.ini (or equivalent general galaxy config file).
             -->
             <param id="k8s_persistent_volume_claim_mount_path">/opt/galaxy_data</param>
-            <param id="k8s_namespace">default</param>
+	    <param id="k8s_namespace">default</param>
+	    <param id="k8s_supplemental_group_id">0</param>
+	    <param id="k8s_fs_group_id">0</param>
+	    <param id="k8s_pull_policy">IfNotPresent</param>
             <!-- Allows pods to retry up to this number of times, before marking the Job as failed -->
             <param id="k8s_pod_retrials">1</param>
         </plugin>
@@ -25,7 +27,7 @@
             <param id="docker_repo_override">container-registry.phenomenal-h2020.eu</param>
             <param id="docker_owner_override">phnmnl</param>
             <param id="docker_image_override">iso2flux</param>
-            <param id="docker_tag_override">v0.2_cv1.0.28</param>
+            <param id="docker_tag_override">latest</param>
             <param id="max_pod_retrials">1</param>
             <param id="docker_enabled">true</param>
         </destination>
@@ -33,7 +35,7 @@
             <param id="docker_repo_override">container-registry.phenomenal-h2020.eu</param>
             <param id="docker_owner_override">phnmnl</param>
             <param id="docker_image_override">midcor</param>
-            <param id="docker_tag_override">v1.0_cv0.2.32</param>
+            <param id="docker_tag_override">latest</param>
             <param id="max_pod_retrials">3</param>
             <param id="docker_enabled">true</param>
         </destination>
@@ -49,7 +51,7 @@
             <param id="docker_repo_override">container-registry.phenomenal-h2020.eu</param>
             <param id="docker_owner_override">phnmnl</param>
             <param id="docker_image_override">ramid</param>
-            <param id="docker_tag_override">v1.0_cv0.1.7</param>
+            <param id="docker_tag_override">latest</param>
             <param id="max_pod_retrials">3</param>
             <param id="docker_enabled">true</param>
         </destination>
@@ -57,7 +59,7 @@
             <param id="docker_repo_override">container-registry.phenomenal-h2020.eu</param>
             <param id="docker_owner_override">phnmnl</param>
             <param id="docker_image_override">batman</param>
-            <param id="docker_tag_override">v1.2.1.0.7_cv1.0.34</param>
+            <param id="docker_tag_override">latest</param>
             <param id="max_pod_retrials">3</param>
             <param id="docker_enabled">true</param>
         </destination>
@@ -65,7 +67,7 @@
 	    <param id="docker_repo_override">container-registry.phenomenal-h2020.eu</param>
             <param id="docker_owner_override">phnmnl</param>
             <param id="docker_image_override">mtbls-dwnld</param>
-            <param id="docker_tag_override">v1.2.0_cv1.1.12</param>
+            <param id="docker_tag_override">latest</param>
             <param id="max_pod_retrials">3</param>
             <param id="docker_enabled">true</param>
         </destination>
@@ -73,7 +75,7 @@
 	    <param id="docker_repo_override">container-registry.phenomenal-h2020.eu</param>
             <param id="docker_owner_override">phnmnl</param>
             <param id="docker_image_override">univariate</param>
-            <param id="docker_tag_override">v2.2.3_cv1.2.28</param>
+            <param id="docker_tag_override">latest</param>
             <param id="max_pod_retrials">3</param>
             <param id="docker_enabled">true</param>
         </destination>
@@ -81,7 +83,7 @@
 	    <param id="docker_repo_override">container-registry.phenomenal-h2020.eu</param>
             <param id="docker_owner_override">phnmnl</param>
             <param id="docker_image_override">multivariate</param>
-            <param id="docker_tag_override">v2.3.10_cv1.1.18</param>
+            <param id="docker_tag_override">latest</param>
             <param id="max_pod_retrials">3</param>
             <param id="docker_enabled">true</param>
         </destination>
@@ -89,7 +91,7 @@
 	    <param id="docker_repo_override">container-registry.phenomenal-h2020.eu</param>
             <param id="docker_owner_override">phnmnl</param>
             <param id="docker_image_override">biosigner</param>
-            <param id="docker_tag_override">v2.2.7_cv1.1.12</param>
+            <param id="docker_tag_override">latest</param>
             <param id="max_pod_retrials">3</param>
             <param id="docker_enabled">true</param>
         </destination>
@@ -97,7 +99,7 @@
 	    <param id="docker_repo_override">container-registry.phenomenal-h2020.eu</param>
             <param id="docker_owner_override">phnmnl</param>
             <param id="docker_image_override">lcmsmatching</param>
-            <param id="docker_tag_override">v3.1.6_cv1.3.61</param>
+            <param id="docker_tag_override">latest</param>
             <param id="max_pod_retrials">3</param>
             <param id="docker_enabled">true</param>
         </destination>
@@ -113,7 +115,23 @@
 	    <param id="docker_repo_override">container-registry.phenomenal-h2020.eu</param>
             <param id="docker_owner_override">phnmnl</param>
             <param id="docker_image_override">nmrmlconv</param>
-            <param id="docker_tag_override">v1.1b_cv0.1.31</param>
+            <param id="docker_tag_override">latest</param>
+            <param id="max_pod_retrials">3</param>
+            <param id="docker_enabled">true</param>
+        </destination>
+        <destination id="nmrglue-container" runner="k8s">
+            <param id="docker_repo_override">container-registry.phenomenal-h2020.eu</param>
+            <param id="docker_owner_override">phnmnl</param>
+            <param id="docker_image_override">nmrglue</param>
+            <param id="docker_tag_override">latest</param>
+            <param id="max_pod_retrials">3</param>
+            <param id="docker_enabled">true</param>
+        </destination>
+	<destination id="soap-nmr-container" runner="k8s">
+	    <param id="docker_repo_override">container-registry.phenomenal-h2020.eu</param>
+            <param id="docker_owner_override">phnmnl</param>
+            <param id="docker_image_override">soap-nmr</param>
+            <param id="docker_tag_override">latest</param>
             <param id="max_pod_retrials">3</param>
             <param id="docker_enabled">true</param>
         </destination>
@@ -121,7 +139,7 @@
             <param id="docker_repo_override">container-registry.phenomenal-h2020.eu</param>
             <param id="docker_owner_override">phnmnl</param>
             <param id="docker_image_override">metfrag-cli</param>
-            <param id="docker_tag_override">v2.4.2_cv0.2.17</param>
+            <param id="docker_tag_override">latest</param>
             <param id="max_pod_retrials">3</param>
             <param id="docker_enabled">true</param>
         </destination>
@@ -137,7 +155,7 @@
 	    <param id="docker_repo_override">container-registry.phenomenal-h2020.eu</param>
             <param id="docker_owner_override">phnmnl</param>
             <param id="docker_image_override">mzml2isa</param>
-            <param id="docker_tag_override">v0.4.28_cv0.2.23</param>
+            <param id="docker_tag_override">latest</param>
             <param id="max_pod_retrials">3</param>
             <param id="docker_enabled">true</param>
         </destination>
@@ -145,7 +163,7 @@
 	    <param id="docker_repo_override">container-registry.phenomenal-h2020.eu</param>
             <param id="docker_owner_override">phnmnl</param>
             <param id="docker_image_override">nmrml2isa</param>
-            <param id="docker_tag_override">v0.3.0_cv0.1.10</param>
+            <param id="docker_tag_override">latest</param>
             <param id="max_pod_retrials">3</param>
             <param id="docker_enabled">true</param>
         </destination>
@@ -153,7 +171,7 @@
 	    <param id="docker_repo_override">container-registry.phenomenal-h2020.eu</param>
             <param id="docker_owner_override">phnmnl</param>
             <param id="docker_image_override">scp-aspera</param>
-            <param id="docker_tag_override">v3.5.4.102989-linux-64_cv0.1.5</param>
+            <param id="docker_tag_override">latest</param>
             <param id="max_pod_retrials">1</param>
             <param id="docker_enabled">true</param>
         </destination>
@@ -161,7 +179,7 @@
 	    <param id="docker_repo_override">container-registry.phenomenal-h2020.eu</param>
             <param id="docker_owner_override">phnmnl</param>
             <param id="docker_image_override">mtbl-labs-uploader</param>
-            <param id="docker_tag_override">v0.1.0_cv0.2.10</param>
+            <param id="docker_tag_override">latest</param>
             <param id="max_pod_retrials">3</param>
             <param id="docker_enabled">true</param>
         </destination>
@@ -169,15 +187,15 @@
            <param id="docker_repo_override">container-registry.phenomenal-h2020.eu</param>
            <param id="docker_owner_override">phnmnl</param>
            <param id="docker_image_override">metaboliteidconverter</param>
-           <param id="docker_tag_override">v0.5.1_cv1.0.26</param>
+           <param id="docker_tag_override">latest</param>
            <param id="max_pod_retrials">3</param>
            <param id="docker_enabled">true</param>
         </destination>
-	    <destination id="metabomatching-container" runner="k8s">
+	<destination id="metabomatching-container" runner="k8s">
 	    <param id="docker_repo_override">container-registry.phenomenal-h2020.eu</param>
             <param id="docker_owner_override">phnmnl</param>
             <param id="docker_image_override">metabomatching</param>
-            <param id="docker_tag_override">v0.1.0_cv0.3.29</param>
+            <param id="docker_tag_override">latest</param>
             <param id="max_pod_retrials">3</param>
             <param id="docker_enabled">true</param>
         </destination>
@@ -185,7 +203,7 @@
             <param id="docker_repo_override">container-registry.phenomenal-h2020.eu</param>
             <param id="docker_owner_override">phnmnl</param>
             <param id="docker_image_override">ms-vfetc</param>
-            <param id="docker_tag_override">v0.4_cv1.3.10</param>
+            <param id="docker_tag_override">latest</param>
             <param id="max_pod_retrials">3</param>
             <param id="docker_enabled">true</param>
         </destination>
@@ -205,31 +223,15 @@
             <param id="max_pod_retrials">1</param>
             <param id="docker_enabled">true</param>
         </destination>
-	 <destination id="msnbase-container" runner="k8s">
+	<destination id="msnbase-container" runner="k8s">
             <param id="docker_repo_override">docker-registry.phenomenal-h2020.eu</param>
             <param id="docker_owner_override">phnmnl</param>
             <param id="docker_image_override">msnbase</param>
             <param id="docker_tag_override">latest</param>
             <param id="max_pod_retrials">1</param>
             <param id="docker_enabled">true</param>
-        </destination>
-        <destination id="nmrglue-container" runner="k8s">
-            <param id="docker_repo_override">container-registry.phenomenal-h2020.eu</param>
-            <param id="docker_owner_override">phnmnl</param>
-            <param id="docker_image_override">nmrglue</param>
-            <param id="docker_tag_override">latest</param>
-            <param id="max_pod_retrials">3</param>
-            <param id="docker_enabled">true</param>
-        </destination>
-	<destination id="soap-nmr-container" runner="k8s">
-            <param id="docker_repo_override">container-registry.phenomenal-h2020.eu</param>
-            <param id="docker_owner_override">phnmnl</param>
-            <param id="docker_image_override">soap-nmr</param>
-            <param id="docker_tag_override">latest</param>
-            <param id="max_pod_retrials">3</param>
-            <param id="docker_enabled">true</param>
-        </destination>
-	<destination id="container-openms" runner="k8s">
+	</destination>
+        <destination id="container-openms" runner="k8s">
 	    <param id="docker_repo_override">container-registry.phenomenal-h2020.eu</param>
             <param id="docker_owner_override">phnmnl</param>
             <param id="docker_image_override">openms</param>
@@ -244,7 +246,7 @@
             <param id="docker_tag_override">latest</param>
             <param id="max_pod_retrials">3</param>
             <param id="docker_enabled">true</param>
-        </destination>
+	</destination>
     </destinations>
     <tools>
         <!-- Tools can be configured to use specific destinations or handlers,
@@ -252,10 +254,52 @@
              a tag, a handler or destination that matches that tag will be
              chosen at random.
          -->
+        <tool id="BatchFeatureRemoval" destination="batchfeature-container"/>
+        <tool id="upps_blankfilter" destination="blankfilter-container"/>
+        <tool id="log2transformation" destination="log2transformation-container"/>
+        <tool id="iso2flux" destination="iso2flux-container"/>
+        <tool id="midcor" destination="midcor-container"/>
+        <tool id="ramid" destination="ramid-container"/>
+        <tool id="isodyn" destination="isodyn-container"/>
+        <tool id="batman-nmr" destination="batman-container"/>
+        <tool id="mtbls-dwnld" destination="w4m-mtbls-dwnld-container"/>
+        <tool id="Univariate" destination="w4m-univariate-container"/>
+        <tool id="Multivariate" destination="w4m-multivariate-container"/>
+        <tool id="Biosigner" destination="w4m-biosigner-container"/>
+        <tool id="lcmsmatching" destination="w4m-lcmsmatching-container"/>
+        <tool id="msconvert2" destination="msconvert2-container"/>
+        <tool id="nmrmlconv" destination="nmrmlconv-container"/>
+	<tool id="mtbls2nmrglue" destination="nmrglue-container"/>
+	<tool id="soap_process" destination="soap-nmr-container"/>
+	<tool id="soap_opls" destination="soap-nmr-container"/>
+	<tool id="save_chromatogram" destination="xcms-container"/>
+        <tool id="show_chromatogram" destination="xcms-container"/>
+        <tool id="mzml2isa" destination="mzml2isa-container"/>
+        <tool id="nmrml2isa" destination="nmrml2isa-container"/>
+        <tool id="mtbls-downloader" destination="mtbls-downloader-container"/>
+        <tool id="mtbls-labs-uploader" destination="mtbls-labs-uploader-container"/>
+        <tool id="metfragcli" destination="metfrag-cli-container"/>
+        <tool id="Metabolite_ID_Converter" destination="container-metaboliteidconverter" />
+        <tool id="metabomatching" destination="metabomatching-container"/>
+        <tool id="ms-vfetc" destination="leidenuniv-ms-vfetc-container"/>
+	<!-- new XCMS -->
+	<tool id="xcms-find-peaks" destination="xcms-container" />
+        <tool id="xcms-collect-peaks" destination="xcms-container" />
+        <tool id="xcms-group-peaks" destination="xcms-container" />
+        <tool id="xcms-correct-rt" destination="xcms-container" />
+        <tool id="xcms-fill-peaks" destination="xcms-container" />
+	<!-- CAMERA -->
 	<tool id="consensusXMLToXcms" destination="camera-container" />
         <tool id="cameraToFeatureXML" destination="camera-container" />
         <tool id="featureXMLToCAMERA" destination="camera-container" />
-        <tool id="featureXMLToXcms" destination="camera-container" />
+	<tool id="featureXMLToXcms" destination="camera-container" />
+	<tool id="zip-collection" destination="camera-container"/>
+	<tool id="camera-annotate-peaks" destination="camera-container" />
+        <tool id="camera-group-fwhm" destination="camera-container" />
+        <tool id="camera-group-corr" destination="camera-container" />
+        <tool id="camera-find-isotopes" destination="camera-container" />
+        <tool id="camera-find-adducts" destination="camera-container" />
+	<!-- OpenMS -->
 	<tool id="xcmssplit" destination="xcms-container" />
 	<tool id="AdditiveSeries" destination="container-openms"/> 
 	<tool id="BaselineFilter" destination="container-openms"/> 
@@ -349,299 +393,12 @@
 	<tool id="TextExporter" destination="container-openms"/> 
 	<tool id="TMTAnalyzer" destination="container-openms"/> 
 	<tool id="TOFCalibration" destination="container-openms"/> 
-	<tool id="XTandemAdapter" destination="container-openms"/>    
-        <tool id="BatchFeatureRemoval" destination="batchfeature-container"/>
-        <tool id="upps_blankfilter" destination="blankfilter-container"/>
-        <tool id="log2transformation" destination="log2transformation-container"/>
-        <tool id="iso2flux" destination="iso2flux-container"/>
-        <tool id="midcor" destination="midcor-container"/>
-        <tool id="ramid" destination="ramid-container"/>
-        <tool id="isodyn" destination="isodyn-container"/>
-        <tool id="batman-nmr" destination="batman-container"/>
-        <tool id="mtbls-dwnld" destination="w4m-mtbls-dwnld-container"/>
-        <tool id="Univariate" destination="w4m-univariate-container"/>
-        <tool id="Multivariate" destination="w4m-multivariate-container"/>
-        <tool id="Biosigner" destination="w4m-biosigner-container"/>
-        <tool id="lcmsmatching" destination="w4m-lcmsmatching-container"/>
-        <tool id="msconvert2" destination="msconvert2-container"/>
-        <tool id="nmrmlconv" destination="nmrmlconv-container"/>
-	<tool id="save_chromatogram" destination="xcms-container"/>
-        <tool id="show_chromatogram" destination="xcms-container"/>
-        <tool id="mzml2isa" destination="mzml2isa-container"/>
-        <tool id="nmrml2isa" destination="nmrml2isa-container"/>
-        <tool id="mtbls-downloader" destination="mtbls-downloader-container"/>
-        <tool id="mtbls-labs-uploader" destination="mtbls-labs-uploader-container"/>
-        <tool id="metfragcli" destination="metfrag-cli-container"/>
-        <tool id="Metabolite_ID_Converter" destination="container-metaboliteidconverter" />
-        <tool id="metabomatching" destination="metabomatching-container"/>
-        <tool id="ms-vfetc" destination="leidenuniv-ms-vfetc-container"/>
+	<tool id="XTandemAdapter" destination="container-openms"/> 
+	<!-- MetFrag -->
 	<tool id="metfrag-cli-batch" destination="metfrag-cli-batch-container" />
-	<tool id="xcms-find-peaks" destination="xcms-container" />
-        <tool id="xcms-collect-peaks" destination="xcms-container" />
-        <tool id="xcms-group-peaks" destination="xcms-container" />
-        <tool id="xcms-correct-rt" destination="xcms-container" />
-        <tool id="xcms-fill-peaks" destination="xcms-container" />
-        <tool id="camera-annotate-peaks" destination="camera-container" />
-        <tool id="camera-group-fwhm" destination="camera-container" />
-        <tool id="camera-group-corr" destination="camera-container" />
-        <tool id="camera-find-isotopes" destination="camera-container" />
-        <tool id="camera-find-adducts" destination="camera-container" />
         <tool id="msnbase-read-msms" destination="msnbase-container" />
         <tool id="map-msms2camera" destination="msnbase-container" />
         <tool id="msms2metfrag" destination="msnbase-container" />
 	<tool id="metfrag-vis" destination="metfrag-vis-container" />
-        <tool id="mtbls_nmrglue" destination="nmrglue-container"/>
-        <tool id="soap_process" destination="soap-nmr-container"/>
-        <tool id="soap_opls" destination="soap-nmr-container"/>
-	<tool id="zip-collection" destination="camera-container"/>
     </tools>
-</job_conf>
-=======
-<?xml version="1.0"?>
-<!-- A sample job config for sketching the k8s use case with shared fs -->
-<job_conf>
-    <plugins>
-        <plugin id="local" type="runner" load="galaxy.jobs.runners.local:LocalJobRunner" workers="4"/>
-        <plugin id="k8s" type="runner" load="galaxy.jobs.runners.kubernetes:KubernetesJobRunner">
-            <param id="k8s_use_service_account">true</param>
-            <param id="k8s_persistent_volume_claim_name">galaxy-pvc</param>
-            <!-- The following mount path needs to be the initial part of the "file_path" and "new_file_path" paths
-            set in universe_wsgi.ini (or equivalent general galaxy config file).
-            -->
-            <param id="k8s_persistent_volume_claim_mount_path">/opt/galaxy_data</param>
-	    <param id="k8s_namespace">default</param>
-	    <param id="k8s_supplemental_group_id">0</param>
-	    <param id="k8s_fs_group_id">0</param>
-	    <param id="k8s_pull_policy">IfNotPresent</param>
-            <!-- Allows pods to retry up to this number of times, before marking the Job as failed -->
-            <param id="k8s_pod_retrials">1</param>
-        </plugin>
-    </plugins>
-    <handlers>
-        <handler id="main"/>
-    </handlers>
-    <destinations default="local">
-        <destination id="local" runner="local"/>	
-        <destination id="iso2flux-container" runner="k8s">
-            <param id="docker_repo_override">container-registry.phenomenal-h2020.eu</param>
-            <param id="docker_owner_override">phnmnl</param>
-            <param id="docker_image_override">iso2flux</param>
-            <param id="docker_tag_override">latest</param>
-            <param id="max_pod_retrials">1</param>
-            <param id="docker_enabled">true</param>
-        </destination>
-        <destination id="midcor-container" runner="k8s">
-            <param id="docker_repo_override">container-registry.phenomenal-h2020.eu</param>
-            <param id="docker_owner_override">phnmnl</param>
-            <param id="docker_image_override">midcor</param>
-            <param id="docker_tag_override">latest</param>
-            <param id="max_pod_retrials">3</param>
-            <param id="docker_enabled">true</param>
-        </destination>
-        <destination id="isodyn-container" runner="k8s">
-            <param id="docker_repo_override">container-registry.phenomenal-h2020.eu</param>
-            <param id="docker_owner_override">phnmnl</param>
-            <param id="docker_image_override">isodyn</param>
-            <param id="docker_tag_override">latest</param>
-            <param id="max_pod_retrials">3</param>
-            <param id="docker_enabled">true</param>
-        </destination>
-        <destination id="ramid-container" runner="k8s">
-            <param id="docker_repo_override">container-registry.phenomenal-h2020.eu</param>
-            <param id="docker_owner_override">phnmnl</param>
-            <param id="docker_image_override">ramid</param>
-            <param id="docker_tag_override">latest</param>
-            <param id="max_pod_retrials">3</param>
-            <param id="docker_enabled">true</param>
-        </destination>
-	<destination id="batman-container" runner="k8s">
-            <param id="docker_repo_override">container-registry.phenomenal-h2020.eu</param>
-            <param id="docker_owner_override">phnmnl</param>
-            <param id="docker_image_override">batman</param>
-            <param id="docker_tag_override">latest</param>
-            <param id="max_pod_retrials">3</param>
-            <param id="docker_enabled">true</param>
-        </destination>
-	<destination id="w4m-mtbls-dwnld-container" runner="k8s">
-	    <param id="docker_repo_override">container-registry.phenomenal-h2020.eu</param>
-            <param id="docker_owner_override">phnmnl</param>
-            <param id="docker_image_override">mtbls-dwnld</param>
-            <param id="docker_tag_override">latest</param>
-            <param id="max_pod_retrials">3</param>
-            <param id="docker_enabled">true</param>
-        </destination>
-	<destination id="w4m-univariate-container" runner="k8s">
-	    <param id="docker_repo_override">container-registry.phenomenal-h2020.eu</param>
-            <param id="docker_owner_override">phnmnl</param>
-            <param id="docker_image_override">univariate</param>
-            <param id="docker_tag_override">latest</param>
-            <param id="max_pod_retrials">3</param>
-            <param id="docker_enabled">true</param>
-        </destination>
-	<destination id="w4m-multivariate-container" runner="k8s">
-	    <param id="docker_repo_override">container-registry.phenomenal-h2020.eu</param>
-            <param id="docker_owner_override">phnmnl</param>
-            <param id="docker_image_override">multivariate</param>
-            <param id="docker_tag_override">latest</param>
-            <param id="max_pod_retrials">3</param>
-            <param id="docker_enabled">true</param>
-        </destination>
-        <destination id="w4m-biosigner-container" runner="k8s">
-	    <param id="docker_repo_override">container-registry.phenomenal-h2020.eu</param>
-            <param id="docker_owner_override">phnmnl</param>
-            <param id="docker_image_override">biosigner</param>
-            <param id="docker_tag_override">latest</param>
-            <param id="max_pod_retrials">3</param>
-            <param id="docker_enabled">true</param>
-        </destination>
-	<destination id="w4m-lcmsmatching-container" runner="k8s">
-	    <param id="docker_repo_override">container-registry.phenomenal-h2020.eu</param>
-            <param id="docker_owner_override">phnmnl</param>
-            <param id="docker_image_override">lcmsmatching</param>
-            <param id="docker_tag_override">latest</param>
-            <param id="max_pod_retrials">3</param>
-            <param id="docker_enabled">true</param>
-        </destination>
-	<destination id="msconvert2-container" runner="k8s">
-	    <param id="docker_repo_override">container-registry.phenomenal-h2020.eu</param>
-            <param id="docker_owner_override">phnmnl</param>
-            <param id="docker_image_override">pwiz</param>
-            <param id="docker_tag_override">latest</param>
-            <param id="max_pod_retrials">3</param>
-            <param id="docker_enabled">true</param>
-        </destination>
-        <destination id="nmrmlconv-container" runner="k8s">
-	    <param id="docker_repo_override">container-registry.phenomenal-h2020.eu</param>
-            <param id="docker_owner_override">phnmnl</param>
-            <param id="docker_image_override">nmrmlconv</param>
-            <param id="docker_tag_override">latest</param>
-            <param id="max_pod_retrials">3</param>
-            <param id="docker_enabled">true</param>
-        </destination>
-        <destination id="nmrglue-container" runner="k8s">
-            <param id="docker_repo_override">container-registry.phenomenal-h2020.eu</param>
-            <param id="docker_owner_override">phnmnl</param>
-            <param id="docker_image_override">nmrglue</param>
-            <param id="docker_tag_override">latest</param>
-            <param id="max_pod_retrials">3</param>
-            <param id="docker_enabled">true</param>
-        </destination>
-	<destination id="soap-nmr-container" runner="k8s">
-	    <param id="docker_repo_override">container-registry.phenomenal-h2020.eu</param>
-            <param id="docker_owner_override">phnmnl</param>
-            <param id="docker_image_override">soap-nmr</param>
-            <param id="docker_tag_override">latest</param>
-            <param id="max_pod_retrials">3</param>
-            <param id="docker_enabled">true</param>
-        </destination>
-        <destination id="metfrag-cli-container" runner="k8s">
-            <param id="docker_repo_override">container-registry.phenomenal-h2020.eu</param>
-            <param id="docker_owner_override">phnmnl</param>
-            <param id="docker_image_override">metfrag-cli</param>
-            <param id="docker_tag_override">latest</param>
-            <param id="max_pod_retrials">3</param>
-            <param id="docker_enabled">true</param>
-        </destination>
-	<destination id="xcms-container" runner="k8s">
-	    <param id="docker_repo_override">container-registry.phenomenal-h2020.eu</param>
-            <param id="docker_owner_override">phnmnl</param>
-            <param id="docker_image_override">xcms</param>
-            <param id="docker_tag_override">latest</param>
-            <param id="max_pod_retrials">3</param>
-            <param id="docker_enabled">true</param>
-        </destination>
-        <destination id="mzml2isa-container" runner="k8s">
-	    <param id="docker_repo_override">container-registry.phenomenal-h2020.eu</param>
-            <param id="docker_owner_override">phnmnl</param>
-            <param id="docker_image_override">mzml2isa</param>
-            <param id="docker_tag_override">latest</param>
-            <param id="max_pod_retrials">3</param>
-            <param id="docker_enabled">true</param>
-        </destination>
-        <destination id="nmrml2isa-container" runner="k8s">
-	    <param id="docker_repo_override">container-registry.phenomenal-h2020.eu</param>
-            <param id="docker_owner_override">phnmnl</param>
-            <param id="docker_image_override">nmrml2isa</param>
-            <param id="docker_tag_override">latest</param>
-            <param id="max_pod_retrials">3</param>
-            <param id="docker_enabled">true</param>
-        </destination>
-	<destination id="mtbls-downloader-container" runner="k8s">
-	    <param id="docker_repo_override">container-registry.phenomenal-h2020.eu</param>
-            <param id="docker_owner_override">phnmnl</param>
-            <param id="docker_image_override">scp-aspera</param>
-            <param id="docker_tag_override">latest</param>
-            <param id="max_pod_retrials">1</param>
-            <param id="docker_enabled">true</param>
-        </destination>
-        <destination id="mtbls-labs-uploader-container" runner="k8s">
-	    <param id="docker_repo_override">container-registry.phenomenal-h2020.eu</param>
-            <param id="docker_owner_override">phnmnl</param>
-            <param id="docker_image_override">mtbl-labs-uploader</param>
-            <param id="docker_tag_override">latest</param>
-            <param id="max_pod_retrials">3</param>
-            <param id="docker_enabled">true</param>
-        </destination>
-        <destination id="container-metaboliteidconverter" runner="k8s">
-           <param id="docker_repo_override">container-registry.phenomenal-h2020.eu</param>
-           <param id="docker_owner_override">phnmnl</param>
-           <param id="docker_image_override">metaboliteidconverter</param>
-           <param id="docker_tag_override">latest</param>
-           <param id="max_pod_retrials">3</param>
-           <param id="docker_enabled">true</param>
-        </destination>
-	    <destination id="metabomatching-container" runner="k8s">
-	    <param id="docker_repo_override">container-registry.phenomenal-h2020.eu</param>
-            <param id="docker_owner_override">phnmnl</param>
-            <param id="docker_image_override">metabomatching</param>
-            <param id="docker_tag_override">latest</param>
-            <param id="max_pod_retrials">3</param>
-            <param id="docker_enabled">true</param>
-        </destination>
-        <destination id="leidenuniv-ms-vfetc-container" runner="k8s">
-            <param id="docker_repo_override">container-registry.phenomenal-h2020.eu</param>
-            <param id="docker_owner_override">phnmnl</param>
-            <param id="docker_image_override">ms-vfetc</param>
-            <param id="docker_tag_override">latest</param>
-            <param id="max_pod_retrials">3</param>
-            <param id="docker_enabled">true</param>
-        </destination>
-
-    </destinations>
-    <tools>
-        <!-- Tools can be configured to use specific destinations or handlers,
-             identified by either the "id" or "tags" attribute.  If assigned to
-             a tag, a handler or destination that matches that tag will be
-             chosen at random.
-         -->
-        <tool id="BatchFeatureRemoval" destination="batchfeature-container"/>
-        <tool id="upps_blankfilter" destination="blankfilter-container"/>
-        <tool id="log2transformation" destination="log2transformation-container"/>
-        <tool id="iso2flux" destination="iso2flux-container"/>
-        <tool id="midcor" destination="midcor-container"/>
-        <tool id="ramid" destination="ramid-container"/>
-        <tool id="isodyn" destination="isodyn-container"/>
-        <tool id="batman-nmr" destination="batman-container"/>
-        <tool id="mtbls-dwnld" destination="w4m-mtbls-dwnld-container"/>
-        <tool id="Univariate" destination="w4m-univariate-container"/>
-        <tool id="Multivariate" destination="w4m-multivariate-container"/>
-        <tool id="Biosigner" destination="w4m-biosigner-container"/>
-        <tool id="lcmsmatching" destination="w4m-lcmsmatching-container"/>
-        <tool id="msconvert2" destination="msconvert2-container"/>
-        <tool id="nmrmlconv" destination="nmrmlconv-container"/>
-	<tool id="mtbls2nmrglue" destination="nmrglue-container"/>
-	<tool id="soap_process" destination="soap-nmr-container"/>
-	<tool id="soap_opls" destination="soap-nmr-container"/>
-	<tool id="save_chromatogram" destination="xcms-container"/>
-        <tool id="show_chromatogram" destination="xcms-container"/>
-        <tool id="mzml2isa" destination="mzml2isa-container"/>
-        <tool id="nmrml2isa" destination="nmrml2isa-container"/>
-        <tool id="mtbls-downloader" destination="mtbls-downloader-container"/>
-        <tool id="mtbls-labs-uploader" destination="mtbls-labs-uploader-container"/>
-        <tool id="metfragcli" destination="metfrag-cli-container"/>
-        <tool id="Metabolite_ID_Converter" destination="container-metaboliteidconverter" />
-        <tool id="metabomatching" destination="metabomatching-container"/>
-        <tool id="ms-vfetc" destination="leidenuniv-ms-vfetc-container"/>
-    </tools>
-</job_conf>
->>>>>>> 354126e3
+</job_conf>