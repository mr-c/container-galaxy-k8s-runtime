<?xml version="1.0"?>
<!-- A sample job config for sketching the k8s use case with shared fs -->
<job_conf>
    <plugins>
        <plugin id="local" type="runner" load="galaxy.jobs.runners.local:LocalJobRunner" workers="4"/>
        <plugin id="k8s" type="runner" load="galaxy.jobs.runners.kubernetes:KubernetesJobRunner">
            <param id="k8s_use_service_account">true</param>
            <param id="k8s_persistent_volume_claim_name">galaxy-pvc</param>
            <!-- The following mount path needs to be the initial part of the "file_path" and "new_file_path" paths
            set in universe_wsgi.ini (or equivalent general galaxy config file).
            -->
            <param id="k8s_persistent_volume_claim_mount_path">/opt/galaxy_data</param>
            <param id="k8s_namespace">default</param>
            <param id="k8s_supplemental_group_id">0</param>
            <param id="k8s_fs_group_id">0</param>
            <param id="k8s_pull_policy">IfNotPresent</param>
        <!-- Allows pods to retry up to this number of times, before marking the Job as failed -->
        <param id="k8s_pod_retrials">1</param>
        </plugin>
    </plugins>
    <handlers>
        <handler id="main"/>
    </handlers>
    <destinations default="local">
        <destination id="local" runner="local"/>	
        <destination id="iso2flux-container" runner="k8s">
            <param id="docker_repo_override">container-registry.phenomenal-h2020.eu</param>
            <param id="docker_owner_override">phnmnl</param>
            <param id="docker_image_override">iso2flux</param>
            <param id="docker_tag_override">latest</param>
            <param id="max_pod_retrials">1</param>
            <param id="docker_enabled">true</param>
        </destination>
        <destination id="midcor-container" runner="k8s">
            <param id="docker_repo_override">container-registry.phenomenal-h2020.eu</param>
            <param id="docker_owner_override">phnmnl</param>
            <param id="docker_image_override">midcor</param>
            <param id="docker_tag_override">latest</param>
            <param id="max_pod_retrials">3</param>
            <param id="docker_enabled">true</param>
        </destination>
        <destination id="isodyn-container" runner="k8s">
            <param id="docker_repo_override">container-registry.phenomenal-h2020.eu</param>
            <param id="docker_owner_override">phnmnl</param>
            <param id="docker_image_override">isodyn</param>
            <param id="docker_tag_override">latest</param>
            <param id="max_pod_retrials">3</param>
            <param id="docker_enabled">true</param>
        </destination>
        <destination id="ramid-container" runner="k8s">
            <param id="docker_repo_override">container-registry.phenomenal-h2020.eu</param>
            <param id="docker_owner_override">phnmnl</param>
            <param id="docker_image_override">ramid</param>
            <param id="docker_tag_override">latest</param>
            <param id="max_pod_retrials">3</param>
            <param id="docker_enabled">true</param>
        </destination>
	<destination id="batman-container" runner="k8s">
            <param id="docker_repo_override">container-registry.phenomenal-h2020.eu</param>
            <param id="docker_owner_override">phnmnl</param>
            <param id="docker_image_override">batman</param>
            <param id="docker_tag_override">latest</param>
            <param id="max_pod_retrials">3</param>
            <param id="docker_enabled">true</param>
        </destination>
        <destination id="papy-container" runner="k8s">
            <param id="docker_enabled">true</param>
        </destination>      
	<destination id="w4m-mtbls-dwnld-container" runner="k8s">
	    <param id="docker_repo_override">container-registry.phenomenal-h2020.eu</param>
            <param id="docker_owner_override">phnmnl</param>
            <param id="docker_image_override">mtbls-dwnld</param>
            <param id="docker_tag_override">latest</param>
            <param id="max_pod_retrials">3</param>
            <param id="docker_enabled">true</param>
        </destination>
	<destination id="w4m-univariate-container" runner="k8s">
	    <param id="docker_repo_override">container-registry.phenomenal-h2020.eu</param>
            <param id="docker_owner_override">phnmnl</param>
            <param id="docker_image_override">univariate</param>
            <param id="docker_tag_override">latest</param>
            <param id="max_pod_retrials">3</param>
            <param id="docker_enabled">true</param>
        </destination>
	<destination id="w4m-multivariate-container" runner="k8s">
	    <param id="docker_repo_override">container-registry.phenomenal-h2020.eu</param>
            <param id="docker_owner_override">phnmnl</param>
            <param id="docker_image_override">multivariate</param>
            <param id="docker_tag_override">latest</param>
            <param id="max_pod_retrials">3</param>
            <param id="docker_enabled">true</param>
        </destination>
        <destination id="w4m-biosigner-container" runner="k8s">
	    <param id="docker_repo_override">container-registry.phenomenal-h2020.eu</param>
            <param id="docker_owner_override">phnmnl</param>
            <param id="docker_image_override">biosigner</param>
            <param id="docker_tag_override">latest</param>
            <param id="max_pod_retrials">3</param>
            <param id="docker_enabled">true</param>
        </destination>
	<destination id="w4m-lcmsmatching-container" runner="k8s">
	    <param id="docker_repo_override">container-registry.phenomenal-h2020.eu</param>
            <param id="docker_owner_override">phnmnl</param>
            <param id="docker_image_override">lcmsmatching</param>
            <param id="docker_tag_override">latest</param>
            <param id="max_pod_retrials">3</param>
            <param id="docker_enabled">true</param>
        </destination>
	<destination id="msconvert2-container" runner="k8s">
	    <param id="docker_repo_override">container-registry.phenomenal-h2020.eu</param>
            <param id="docker_owner_override">phnmnl</param>
            <param id="docker_image_override">pwiz</param>
            <param id="docker_tag_override">latest</param>
            <param id="max_pod_retrials">3</param>
            <param id="docker_enabled">true</param>
        </destination>
        <destination id="nmrmlconv-container" runner="k8s">
	    <param id="docker_repo_override">container-registry.phenomenal-h2020.eu</param>
            <param id="docker_owner_override">phnmnl</param>
            <param id="docker_image_override">nmrmlconv</param>
            <param id="docker_tag_override">latest</param>
            <param id="max_pod_retrials">3</param>
            <param id="docker_enabled">true</param>
        </destination>
        <destination id="nmrglue-container" runner="k8s">
            <param id="docker_repo_override">container-registry.phenomenal-h2020.eu</param>
            <param id="docker_owner_override">phnmnl</param>
            <param id="docker_image_override">nmrglue</param>
            <param id="docker_tag_override">latest</param>
            <param id="max_pod_retrials">3</param>
            <param id="docker_enabled">true</param>
        </destination>
	<destination id="soap-nmr-container" runner="k8s">
	    <param id="docker_repo_override">container-registry.phenomenal-h2020.eu</param>
            <param id="docker_owner_override">phnmnl</param>
            <param id="docker_image_override">soap-nmr</param>
            <param id="docker_tag_override">latest</param>
            <param id="max_pod_retrials">3</param>
            <param id="docker_enabled">true</param>
        </destination>
        <destination id="metfrag-cli-container" runner="k8s">
            <param id="docker_repo_override">container-registry.phenomenal-h2020.eu</param>
            <param id="docker_owner_override">phnmnl</param>
            <param id="docker_image_override">metfrag-cli</param>
            <param id="docker_tag_override">latest</param>
            <param id="max_pod_retrials">3</param>
            <param id="docker_enabled">true</param>
        </destination>
	<destination id="xcms-container" runner="k8s">
	    <param id="docker_repo_override">container-registry.phenomenal-h2020.eu</param>
            <param id="docker_owner_override">phnmnl</param>
            <param id="docker_image_override">xcms</param>
            <param id="docker_tag_override">latest</param>
            <param id="max_pod_retrials">3</param>
            <param id="docker_enabled">true</param>
        </destination>
        <destination id="mzml2isa-container" runner="k8s">
	    <param id="docker_repo_override">container-registry.phenomenal-h2020.eu</param>
            <param id="docker_owner_override">phnmnl</param>
            <param id="docker_image_override">mzml2isa</param>
            <param id="docker_tag_override">latest</param>
            <param id="max_pod_retrials">3</param>
            <param id="docker_enabled">true</param>
        </destination>
        <destination id="nmrml2isa-container" runner="k8s">
	    <param id="docker_repo_override">container-registry.phenomenal-h2020.eu</param>
            <param id="docker_owner_override">phnmnl</param>
            <param id="docker_image_override">nmrml2isa</param>
            <param id="docker_tag_override">latest</param>
            <param id="max_pod_retrials">3</param>
            <param id="docker_enabled">true</param>
        </destination>
	<destination id="mtbls-downloader-container" runner="k8s">
	    <param id="docker_repo_override">container-registry.phenomenal-h2020.eu</param>
            <param id="docker_owner_override">phnmnl</param>
            <param id="docker_image_override">scp-aspera</param>
            <param id="docker_tag_override">latest</param>
            <param id="max_pod_retrials">1</param>
            <param id="docker_enabled">true</param>
        </destination>
        <destination id="mtbls-labs-uploader-container" runner="k8s">
	    <param id="docker_repo_override">container-registry.phenomenal-h2020.eu</param>
            <param id="docker_owner_override">phnmnl</param>
            <param id="docker_image_override">mtbl-labs-uploader</param>
            <param id="docker_tag_override">latest</param>
            <param id="max_pod_retrials">3</param>
            <param id="docker_enabled">true</param>
        </destination>
        <destination id="container-metaboliteidconverter" runner="k8s">
           <param id="docker_repo_override">container-registry.phenomenal-h2020.eu</param>
           <param id="docker_owner_override">phnmnl</param>
           <param id="docker_image_override">metaboliteidconverter</param>
           <param id="docker_tag_override">latest</param>
           <param id="max_pod_retrials">3</param>
           <param id="docker_enabled">true</param>
        </destination>
	<destination id="metabomatching-container" runner="k8s">
	    <param id="docker_repo_override">container-registry.phenomenal-h2020.eu</param>
            <param id="docker_owner_override">phnmnl</param>
            <param id="docker_image_override">metabomatching</param>
            <param id="docker_tag_override">latest</param>
            <param id="max_pod_retrials">3</param>
            <param id="docker_enabled">true</param>
        </destination>
        <destination id="leidenuniv-ms-vfetc-container" runner="k8s">
            <param id="docker_repo_override">container-registry.phenomenal-h2020.eu</param>
            <param id="docker_owner_override">phnmnl</param>
            <param id="docker_image_override">ms-vfetc</param>
            <param id="docker_tag_override">latest</param>
            <param id="max_pod_retrials">3</param>
            <param id="docker_enabled">true</param>
        </destination>
	<destination id="metfrag-cli-batch-container" runner="k8s">
    	    <param id="docker_repo_override">container-registry.phenomenal-h2020.eu</param>
    	    <param id="docker_owner_override">phnmnl</param>
    	    <param id="docker_image_override">metfrag-cli-batch</param>
    	    <param id="docker_tag_override">latest</param>
    	    <param id="max_pod_retrials">3</param>
    	    <param id="docker_enabled">true</param>
	</destination>
	<destination id="camera-container" runner="k8s">
            <param id="docker_repo_override">container-registry.phenomenal-h2020.eu</param>
            <param id="docker_owner_override">phnmnl</param>
            <param id="docker_image_override">camera</param>
            <param id="docker_tag_override">latest</param>
            <param id="max_pod_retrials">1</param>
            <param id="docker_enabled">true</param>
 	</destination>
	<destination id="container-mtblisa" runner="k8s">
	    <param id="docker_repo_override">container-registry.phenomenal-h2020.eu</param>
	    <param id="docker_owner_override">phnmnl</param>
	    <param id="docker_image_override">mtblisa</param>
	    <param id="docker_tag_override">latest</param>
	    <param id="max_pod_retrials">3</param>
	    <param id="docker_enabled">true</param>
	</destination>
	<destination id="container-isatab-validator" runner="k8s">
	    <param id="docker_repo_override">container-registry.phenomenal-h2020.eu</param>
	    <param id="docker_owner_override">phnmnl</param>
	    <param id="docker_image_override">isatab-validator</param>
	    <param id="docker_tag_override">latest</param>
	    <param id="max_pod_retrials">3</param>
	    <param id="docker_enabled">true</param>
	</destination>
	<destination id="container-isajson-validator" runner="k8s">
	    <param id="docker_repo_override">container-registry.phenomenal-h2020.eu</param>
	    <param id="docker_owner_override">phnmnl</param>
	    <param id="docker_image_override">isajson-validator</param>
	    <param id="docker_tag_override">latest</param>
	    <param id="max_pod_retrials">3</param>
	    <param id="docker_enabled">true</param>
	</destination>
	<destination id="metfrag-vis-container" runner="k8s">
	    <param id="docker_repo_override">container-registry.phenomenal-h2020.eu</param>
	    <param id="docker_owner_override">phnmnl</param>
	    <param id="docker_image_override">metfrag-vis</param>
	    <param id="docker_tag_override">latest</param>
	    <param id="max_pod_retrials">3</param>
	    <param id="docker_enabled">true</param>
	</destination>
	<destination id="container-escher-fluxomics" runner="k8s">
	    <param id="docker_repo_override">container-registry.phenomenal-h2020.eu</param>
	    <param id="docker_owner_override">phnmnl</param>
	    <param id="docker_image_override">escher-fluxomics</param>
	    <param id="docker_tag_override">latest</param>
	    <param id="max_pod_retrials">3</param>
	    <param id="docker_enabled">true</param>
        </destination>

    <destination id="container-mw2isa" runner="k8s">
            <param id="docker_repo_override">container-registry.phenomenal-h2020.eu</param>
            <param id="docker_owner_override">phnmnl</param>
            <param id="docker_image_override">mw2isa</param>
            <param id="docker_tag_override">latest</param>
            <param id="max_pod_retrials">1</param>
            <param id="docker_enabled">true</param>
<<<<<<< HEAD
    </destination>
	<destination id="msnbase-container" runner="k8s">
            <param id="docker_repo_override">docker-registry.phenomenal-h2020.eu</param>
            <param id="docker_owner_override">phnmnl</param>
            <param id="docker_image_override">msnbase</param>
	    <param id="docker_tag_override">latest</param>
	    <param id="max_pod_retrials">1</param>
	    <param id="docker_enabled">true</param>
	</destination>	    
=======
        </destination>
        <destination id="container-isatab2json" runner="k8s">
            <param id="docker_repo_override">container-registry.phenomenal-h2020.eu</param>
            <param id="docker_owner_override">phnmnl</param>
            <param id="docker_image_override">isatab2json</param>
            <param id="docker_tag_override">latest</param>
            <param id="max_pod_retrials">3</param>
            <param id="docker_enabled">true</param>
        </destination>
>>>>>>> 2ade2808
        <destination id="container-openms" runner="k8s">
	    <param id="docker_repo_override">container-registry.phenomenal-h2020.eu</param>
            <param id="docker_owner_override">phnmnl</param>
            <param id="docker_image_override">openms</param>
            <param id="docker_tag_override">latest</param>
            <param id="max_pod_retrials">3</param>
            <param id="docker_enabled">true</param>
<<<<<<< HEAD
        </destination>       
=======
        </destination>
        <destination id="container-json2isatab" runner="k8s">
           <param id="docker_repo_override">container-registry.phenomenal-h2020.eu</param>
           <param id="docker_owner_override">phnmnl</param>
            <param id="docker_image_override">json2isatab</param>
           <param id="docker_tag_override">latest</param>
           <param id="max_pod_retrials">3</param>
           <param id="docker_enabled">true</param>
        </destination>
>>>>>>> 2ade2808
    </destinations>
    <tools>
        <!-- Tools can be configured to use specific destinations or handlers,
             identified by either the "id" or "tags" attribute.  If assigned to
             a tag, a handler or destination that matches that tag will be
             chosen at random.
         -->
        <tool id="BatchFeatureRemoval" destination="batchfeature-container"/>
        <tool id="upps_blankfilter" destination="blankfilter-container"/>
        <tool id="log2transformation" destination="log2transformation-container"/>
	<!-- Fluxomics -->
	<tool id="iso2flux" destination="iso2flux-container"/>
        <tool id="midcor" destination="midcor-container"/>
        <tool id="ramid" destination="ramid-container"/>
        <tool id="isodyn" destination="isodyn-container"/>
	<tool id="escher-fluxomics" destination="container-escher-fluxomics"/>
	<!-- ICL -->
        <tool id="batman-nmr" destination="batman-container"/>
	<tool id="power-analysis" destination="papy-container"/>
	<!-- W4M Sacurine -->
        <tool id="mtbls-dwnld" destination="w4m-mtbls-dwnld-container"/>
        <tool id="Univariate" destination="w4m-univariate-container"/>
        <tool id="Multivariate" destination="w4m-multivariate-container"/>
        <tool id="Biosigner" destination="w4m-biosigner-container"/>
        <tool id="lcmsmatching" destination="w4m-lcmsmatching-container"/>
        <tool id="msconvert2" destination="msconvert2-container"/>
        <!-- new NMR -->
        <tool id="nmrmlconv" destination="nmrmlconv-container"/>
	<tool id="mtbls2nmrglue" destination="nmrglue-container"/>
	<tool id="soap_process" destination="soap-nmr-container"/>
	<tool id="soap_opls" destination="soap-nmr-container"/>
    	<tool id="mtbls2nmrglue" destination="nmrglue-container"/>
    	<tool id="soap_process" destination="soap-nmr-container"/>
    	<tool id="soap_opls" destination="soap-nmr-container"/>
	<tool id="save_chromatogram" destination="xcms-container"/>
        <tool id="show_chromatogram" destination="xcms-container"/>
        <tool id="mzml2isa" destination="mzml2isa-container"/>
        <tool id="nmrml2isa" destination="nmrml2isa-container"/>
        <tool id="mtbls-downloader" destination="mtbls-downloader-container"/>
        <tool id="mtbls-labs-uploader" destination="mtbls-labs-uploader-container"/>
        <tool id="metfragcli" destination="metfrag-cli-container"/>
        <tool id="Metabolite_ID_Converter" destination="container-metaboliteidconverter" />
        <tool id="metabomatching" destination="metabomatching-container"/>
        <tool id="ms-vfetc" destination="leidenuniv-ms-vfetc-container"/>
	<!-- new XCMS -->
	<tool id="xcms-find-peaks" destination="xcms-container" />
        <tool id="xcms-collect-peaks" destination="xcms-container" />
        <tool id="xcms-group-peaks" destination="xcms-container" />
        <tool id="xcms-correct-rt" destination="xcms-container" />
        <tool id="xcms-fill-peaks" destination="xcms-container" />
	<!-- CAMERA -->
	<tool id="consensusXMLToXcms" destination="camera-container" />
        <tool id="cameraToFeatureXML" destination="camera-container" />
        <tool id="featureXMLToCAMERA" destination="camera-container" />
	<tool id="featureXMLToXcms" destination="camera-container" />
	<tool id="zip-collection" destination="camera-container"/>
	<tool id="camera-annotate-peaks" destination="camera-container" />
        <tool id="camera-group-fwhm" destination="camera-container" />
        <tool id="camera-group-corr" destination="camera-container" />
        <tool id="camera-find-isotopes" destination="camera-container" />
        <tool id="camera-find-adducts" destination="camera-container" />
	<!-- OpenMS -->
	<tool id="xcmssplit" destination="xcms-container" />
	<tool id="AdditiveSeries" destination="container-openms"/> 
	<tool id="BaselineFilter" destination="container-openms"/> 
	<tool id="CompNovo" destination="container-openms"/> 
	<tool id="CompNovoCID" destination="container-openms"/> 
	<tool id="ConsensusID" destination="container-openms"/> 
	<tool id="ConsensusMapNormalizer" destination="container-openms"/> 
	<tool id="Decharger" destination="container-openms"/> 
	<tool id="DTAExtractor" destination="container-openms"/> 
	<tool id="EICExtractor" destination="container-openms"/> 
	<tool id="ExternalCalibration" destination="container-openms"/> 
	<tool id="FalseDiscoveryRate" destination="container-openms"/> 
	<tool id="FeatureFinderCentroided" destination="container-openms"/> 
	<tool id="FeatureFinderIdentification" destination="container-openms"/> 
	<tool id="FeatureFinderIsotopeWavelet" destination="container-openms"/> 
	<tool id="FeatureFinderMetabo" destination="container-openms"/> 
	<tool id="FeatureFinderMRM" destination="container-openms"/> 
	<tool id="FeatureFinderMultiplex" destination="container-openms"/> 
	<tool id="FeatureLinkerLabeled" destination="container-openms"/> 
	<tool id="FeatureLinkerUnlabeled" destination="container-openms"/> 
	<tool id="FeatureLinkerUnlabeledQT" destination="container-openms"/> 
	<tool id="FidoAdapter" destination="container-openms"/> 
	<tool id="FileConverter" destination="container-openms"/> 
	<tool id="FileFilter" destination="container-openms"/> 
	<tool id="FileInfo" destination="container-openms"/> 
	<tool id="FileMerger" destination="container-openms"/> 
	<tool id="HighResPrecursorMassCorrector" destination="container-openms"/> 
	<tool id="IDConflictResolver" destination="container-openms"/> 
	<tool id="IDFileConverter" destination="container-openms"/> 
	<tool id="IDFilter" destination="container-openms"/> 
	<tool id="IDMapper" destination="container-openms"/> 
	<tool id="IDMerger" destination="container-openms"/> 
	<tool id="IDPosteriorErrorProbability" destination="container-openms"/> 
	<tool id="IDRipper" destination="container-openms"/> 
	<tool id="IDRTCalibration" destination="container-openms"/> 
	<tool id="InclusionExclusionListCreator" destination="container-openms"/> 
	<tool id="InspectAdapter" destination="container-openms"/> 
	<tool id="InternalCalibration" destination="container-openms"/> 
	<tool id="IsobaricAnalyzer" destination="container-openms"/> 
	<tool id="ITRAQAnalyzer" destination="container-openms"/> 
	<tool id="LuciphorAdapter" destination="container-openms"/> 
	<tool id="MapAlignerIdentification" destination="container-openms"/> 
	<tool id="MapAlignerPoseClustering" destination="container-openms"/> 
	<tool id="MapAlignerSpectrum" destination="container-openms"/> 
	<tool id="MapNormalizer" destination="container-openms"/> 
	<tool id="MapRTTransformer" destination="container-openms"/> 
	<tool id="MapStatistics" destination="container-openms"/> 
	<tool id="MascotAdapter" destination="container-openms"/> 
	<tool id="MascotAdapterOnline" destination="container-openms"/> 
	<tool id="MassTraceExtractor" destination="container-openms"/> 
	<tool id="MRMMapper" destination="container-openms"/> 
	<tool id="MSGFPlusAdapter" destination="container-openms"/> 
	<tool id="MyriMatchAdapter" destination="container-openms"/> 
	<tool id="MzTabExporter" destination="container-openms"/> 
	<tool id="NoiseFilterGaussian" destination="container-openms"/> 
	<tool id="NoiseFilterSGolay" destination="container-openms"/> 
	<tool id="OMSSAAdapter" destination="container-openms"/> 
	<tool id="OpenSwathAnalyzer" destination="container-openms"/> 
	<tool id="OpenSwathAssayGenerator" destination="container-openms"/> 
	<tool id="OpenSwathChromatogramExtractor" destination="container-openms"/> 
	<tool id="OpenSwathConfidenceScoring" destination="container-openms"/> 
	<tool id="OpenSwathDecoyGenerator" destination="container-openms"/> 
	<tool id="OpenSwathFeatureXMLToTSV" destination="container-openms"/> 
	<tool id="OpenSwathRTNormalizer" destination="container-openms"/> 
	<tool id="PeakPickerHiRes" destination="container-openms"/> 
	<tool id="PeakPickerWavelet" destination="container-openms"/> 
	<tool id="PepNovoAdapter" destination="container-openms"/> 
	<tool id="PeptideIndexer" destination="container-openms"/> 
	<tool id="PhosphoScoring" destination="container-openms"/> 
	<tool id="PrecursorIonSelector" destination="container-openms"/> 
	<tool id="PrecursorMassCorrector" destination="container-openms"/> 
	<tool id="ProteinInference" destination="container-openms"/> 
	<tool id="ProteinQuantifier" destination="container-openms"/> 
	<tool id="ProteinResolver" destination="container-openms"/> 
	<tool id="PTModel" destination="container-openms"/> 
	<tool id="PTPredict" destination="container-openms"/> 
	<tool id="RTModel" destination="container-openms"/> 
	<tool id="RTPredict" destination="container-openms"/> 
	<tool id="SeedListGenerator" destination="container-openms"/> 
	<tool id="SpecLibSearcher" destination="container-openms"/> 
	<tool id="SpectraFilterBernNorm" destination="container-openms"/> 
	<tool id="SpectraFilterMarkerMower" destination="container-openms"/> 
	<tool id="SpectraFilterNLargest" destination="container-openms"/> 
	<tool id="SpectraFilterNormalizer" destination="container-openms"/> 
	<tool id="SpectraFilterParentPeakMower" destination="container-openms"/> 
	<tool id="SpectraFilterScaler" destination="container-openms"/> 
	<tool id="SpectraFilterSqrtMower" destination="container-openms"/> 
	<tool id="SpectraFilterThresholdMower" destination="container-openms"/> 
	<tool id="SpectraFilterWindowMower" destination="container-openms"/> 
	<tool id="SpectraMerger" destination="container-openms"/> 
	<tool id="TextExporter" destination="container-openms"/> 
	<tool id="TMTAnalyzer" destination="container-openms"/> 
	<tool id="TOFCalibration" destination="container-openms"/> 
	<tool id="XTandemAdapter" destination="container-openms"/> 
	<!-- MetFrag -->
	<tool id="metfrag-cli-batch" destination="metfrag-cli-batch-container" />
    <tool id="msnbase-read-msms" destination="msnbase-container" />
    <tool id="map-msms2camera" destination="msnbase-container" />
    <tool id="msms2metfrag" destination="msnbase-container" />
	<tool id="metfrag-vis" destination="metfrag-vis-container" />
<<<<<<< HEAD
    <tool id="get_study" destination="container-mtblisa"/>
    <tool id="get_study_json" destination="container-mtblisa"/>
    <tool id="factors_summary" destination="container-mtblisa"/>
	<tool id="isajson_validator" destination="container-isajson-validator"/>
    <tool id="isatab_validator" destination="container-isatab-validator"/>
	<tool id="escher-fluxomics" destination="container-escher-fluxomics"/>
    <tool id="mw2isa" destination="container-mw2isa"/>
=======
	<!-- ISA related tools -->
        <tool id="get_study" destination="container-mtblisa"/>
        <tool id="get_study_json" destination="container-mtblisa"/>
        <tool id="study_factor_values" destination="container-mtblisa"/>
        <tool id="study_factors" destination="container-mtblisa"/>
        <tool id="data_files" destination="container-mtblisa"/>
        <tool id="factors_summary" destination="container-mtblisa"/>
        <tool id="isajson_validator" destination="container-isajson-validator"/>
        <tool id="isatab_validator" destination="container-isatab-validator"/>
        <tool id="isatab2json" destination="container-isatab2json"/>
        <tool id="json2isatab" destination="container-json2isatab"/>
>>>>>>> 2ade2808
    </tools>
</job_conf><|MERGE_RESOLUTION|>--- conflicted
+++ resolved
@@ -265,17 +265,15 @@
 	    <param id="docker_tag_override">latest</param>
 	    <param id="max_pod_retrials">3</param>
 	    <param id="docker_enabled">true</param>
-        </destination>
-
-    <destination id="container-mw2isa" runner="k8s">
+  </destination>
+  <destination id="container-mw2isa" runner="k8s">
             <param id="docker_repo_override">container-registry.phenomenal-h2020.eu</param>
             <param id="docker_owner_override">phnmnl</param>
             <param id="docker_image_override">mw2isa</param>
             <param id="docker_tag_override">latest</param>
             <param id="max_pod_retrials">1</param>
             <param id="docker_enabled">true</param>
-<<<<<<< HEAD
-    </destination>
+  </destination>
 	<destination id="msnbase-container" runner="k8s">
             <param id="docker_repo_override">docker-registry.phenomenal-h2020.eu</param>
             <param id="docker_owner_override">phnmnl</param>
@@ -283,9 +281,7 @@
 	    <param id="docker_tag_override">latest</param>
 	    <param id="max_pod_retrials">1</param>
 	    <param id="docker_enabled">true</param>
-	</destination>	    
-=======
-        </destination>
+  </destination>
         <destination id="container-isatab2json" runner="k8s">
             <param id="docker_repo_override">container-registry.phenomenal-h2020.eu</param>
             <param id="docker_owner_override">phnmnl</param>
@@ -294,17 +290,13 @@
             <param id="max_pod_retrials">3</param>
             <param id="docker_enabled">true</param>
         </destination>
->>>>>>> 2ade2808
         <destination id="container-openms" runner="k8s">
-	    <param id="docker_repo_override">container-registry.phenomenal-h2020.eu</param>
+	          <param id="docker_repo_override">container-registry.phenomenal-h2020.eu</param>
             <param id="docker_owner_override">phnmnl</param>
             <param id="docker_image_override">openms</param>
             <param id="docker_tag_override">latest</param>
             <param id="max_pod_retrials">3</param>
             <param id="docker_enabled">true</param>
-<<<<<<< HEAD
-        </destination>       
-=======
         </destination>
         <destination id="container-json2isatab" runner="k8s">
            <param id="docker_repo_override">container-registry.phenomenal-h2020.eu</param>
@@ -314,7 +306,6 @@
            <param id="max_pod_retrials">3</param>
            <param id="docker_enabled">true</param>
         </destination>
->>>>>>> 2ade2808
     </destinations>
     <tools>
         <!-- Tools can be configured to use specific destinations or handlers,
@@ -473,19 +464,10 @@
 	<tool id="XTandemAdapter" destination="container-openms"/> 
 	<!-- MetFrag -->
 	<tool id="metfrag-cli-batch" destination="metfrag-cli-batch-container" />
-    <tool id="msnbase-read-msms" destination="msnbase-container" />
-    <tool id="map-msms2camera" destination="msnbase-container" />
-    <tool id="msms2metfrag" destination="msnbase-container" />
+  <tool id="msnbase-read-msms" destination="msnbase-container" />
+  <tool id="map-msms2camera" destination="msnbase-container" />
+  <tool id="msms2metfrag" destination="msnbase-container" />
 	<tool id="metfrag-vis" destination="metfrag-vis-container" />
-<<<<<<< HEAD
-    <tool id="get_study" destination="container-mtblisa"/>
-    <tool id="get_study_json" destination="container-mtblisa"/>
-    <tool id="factors_summary" destination="container-mtblisa"/>
-	<tool id="isajson_validator" destination="container-isajson-validator"/>
-    <tool id="isatab_validator" destination="container-isatab-validator"/>
-	<tool id="escher-fluxomics" destination="container-escher-fluxomics"/>
-    <tool id="mw2isa" destination="container-mw2isa"/>
-=======
 	<!-- ISA related tools -->
         <tool id="get_study" destination="container-mtblisa"/>
         <tool id="get_study_json" destination="container-mtblisa"/>
@@ -497,6 +479,6 @@
         <tool id="isatab_validator" destination="container-isatab-validator"/>
         <tool id="isatab2json" destination="container-isatab2json"/>
         <tool id="json2isatab" destination="container-json2isatab"/>
->>>>>>> 2ade2808
+        <tool id="mw2isa" destination="container-mw2isa"/>
     </tools>
 </job_conf>