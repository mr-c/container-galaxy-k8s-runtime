<?xml version="1.0"?>
<!-- A sample job config for sketching the k8s use case with shared fs -->
<job_conf>
    <plugins>
        <plugin id="local" type="runner" load="galaxy.jobs.runners.local:LocalJobRunner" workers="4"/>
        <plugin id="k8s" type="runner" load="galaxy.jobs.runners.kubernetes:KubernetesJobRunner">
            <param id="k8s_use_service_account">true</param>
            <param id="k8s_persistent_volume_claim_name">galaxy-pvc</param>
            <!-- The following mount path needs to be the initial part of the "file_path" and "new_file_path" paths
            set in universe_wsgi.ini (or equivalent general galaxy config file).
            -->
            <param id="k8s_persistent_volume_claim_mount_path">/opt/galaxy_data</param>
	    <param id="k8s_namespace">default</param>
	    <param id="k8s_supplemental_group_id">0</param>
	    <param id="k8s_fs_group_id">0</param>
	    <param id="k8s_pull_policy">IfNotPresent</param>
            <!-- Allows pods to retry up to this number of times, before marking the Job as failed -->
            <param id="k8s_pod_retrials">1</param>
        </plugin>
    </plugins>
    <handlers>
        <handler id="main"/>
    </handlers>
    <destinations default="local">
        <destination id="local" runner="local"/>	
        <destination id="iso2flux-container" runner="k8s">
            <param id="docker_repo_override">container-registry.phenomenal-h2020.eu</param>
            <param id="docker_owner_override">phnmnl</param>
            <param id="docker_image_override">iso2flux</param>
            <param id="docker_tag_override">latest</param>
            <param id="max_pod_retrials">1</param>
            <param id="docker_enabled">true</param>
        </destination>
        <destination id="midcor-container" runner="k8s">
            <param id="docker_repo_override">container-registry.phenomenal-h2020.eu</param>
            <param id="docker_owner_override">phnmnl</param>
            <param id="docker_image_override">midcor</param>
            <param id="docker_tag_override">latest</param>
            <param id="max_pod_retrials">3</param>
            <param id="docker_enabled">true</param>
        </destination>
        <destination id="isodyn-container" runner="k8s">
            <param id="docker_repo_override">container-registry.phenomenal-h2020.eu</param>
            <param id="docker_owner_override">phnmnl</param>
            <param id="docker_image_override">isodyn</param>
            <param id="docker_tag_override">latest</param>
            <param id="max_pod_retrials">3</param>
            <param id="docker_enabled">true</param>
        </destination>
        <destination id="ramid-container" runner="k8s">
            <param id="docker_repo_override">container-registry.phenomenal-h2020.eu</param>
            <param id="docker_owner_override">phnmnl</param>
            <param id="docker_image_override">ramid</param>
            <param id="docker_tag_override">latest</param>
            <param id="max_pod_retrials">3</param>
            <param id="docker_enabled">true</param>
        </destination>
	<destination id="batman-container" runner="k8s">
            <param id="docker_repo_override">container-registry.phenomenal-h2020.eu</param>
            <param id="docker_owner_override">phnmnl</param>
            <param id="docker_image_override">batman</param>
            <param id="docker_tag_override">latest</param>
            <param id="max_pod_retrials">3</param>
            <param id="docker_enabled">true</param>
        </destination>
	<destination id="w4m-mtbls-dwnld-container" runner="k8s">
	    <param id="docker_repo_override">container-registry.phenomenal-h2020.eu</param>
            <param id="docker_owner_override">phnmnl</param>
            <param id="docker_image_override">mtbls-dwnld</param>
            <param id="docker_tag_override">latest</param>
            <param id="max_pod_retrials">3</param>
            <param id="docker_enabled">true</param>
        </destination>
	<destination id="w4m-univariate-container" runner="k8s">
	    <param id="docker_repo_override">container-registry.phenomenal-h2020.eu</param>
            <param id="docker_owner_override">phnmnl</param>
            <param id="docker_image_override">univariate</param>
            <param id="docker_tag_override">latest</param>
            <param id="max_pod_retrials">3</param>
            <param id="docker_enabled">true</param>
        </destination>
	<destination id="w4m-multivariate-container" runner="k8s">
	    <param id="docker_repo_override">container-registry.phenomenal-h2020.eu</param>
            <param id="docker_owner_override">phnmnl</param>
            <param id="docker_image_override">multivariate</param>
            <param id="docker_tag_override">latest</param>
            <param id="max_pod_retrials">3</param>
            <param id="docker_enabled">true</param>
        </destination>
        <destination id="w4m-biosigner-container" runner="k8s">
	    <param id="docker_repo_override">container-registry.phenomenal-h2020.eu</param>
            <param id="docker_owner_override">phnmnl</param>
            <param id="docker_image_override">biosigner</param>
            <param id="docker_tag_override">latest</param>
            <param id="max_pod_retrials">3</param>
            <param id="docker_enabled">true</param>
        </destination>
	<destination id="w4m-lcmsmatching-container" runner="k8s">
	    <param id="docker_repo_override">container-registry.phenomenal-h2020.eu</param>
            <param id="docker_owner_override">phnmnl</param>
            <param id="docker_image_override">lcmsmatching</param>
            <param id="docker_tag_override">latest</param>
            <param id="max_pod_retrials">3</param>
            <param id="docker_enabled">true</param>
        </destination>
	<destination id="msconvert2-container" runner="k8s">
	    <param id="docker_repo_override">container-registry.phenomenal-h2020.eu</param>
            <param id="docker_owner_override">phnmnl</param>
            <param id="docker_image_override">pwiz</param>
            <param id="docker_tag_override">latest</param>
            <param id="max_pod_retrials">3</param>
            <param id="docker_enabled">true</param>
        </destination>
        <destination id="nmrmlconv-container" runner="k8s">
	    <param id="docker_repo_override">container-registry.phenomenal-h2020.eu</param>
            <param id="docker_owner_override">phnmnl</param>
            <param id="docker_image_override">nmrmlconv</param>
            <param id="docker_tag_override">latest</param>
            <param id="max_pod_retrials">3</param>
            <param id="docker_enabled">true</param>
        </destination>
        <destination id="nmrglue-container" runner="k8s">
            <param id="docker_repo_override">container-registry.phenomenal-h2020.eu</param>
            <param id="docker_owner_override">phnmnl</param>
            <param id="docker_image_override">nmrglue</param>
            <param id="docker_tag_override">latest</param>
            <param id="max_pod_retrials">3</param>
            <param id="docker_enabled">true</param>
        </destination>
	<destination id="soap-nmr-container" runner="k8s">
	    <param id="docker_repo_override">container-registry.phenomenal-h2020.eu</param>
            <param id="docker_owner_override">phnmnl</param>
            <param id="docker_image_override">soap-nmr</param>
            <param id="docker_tag_override">latest</param>
            <param id="max_pod_retrials">3</param>
            <param id="docker_enabled">true</param>
        </destination>
        <destination id="metfrag-cli-container" runner="k8s">
            <param id="docker_repo_override">container-registry.phenomenal-h2020.eu</param>
            <param id="docker_owner_override">phnmnl</param>
            <param id="docker_image_override">metfrag-cli</param>
            <param id="docker_tag_override">latest</param>
            <param id="max_pod_retrials">3</param>
            <param id="docker_enabled">true</param>
        </destination>
	<destination id="xcms-container" runner="k8s">
	    <param id="docker_repo_override">container-registry.phenomenal-h2020.eu</param>
            <param id="docker_owner_override">phnmnl</param>
            <param id="docker_image_override">xcms</param>
            <param id="docker_tag_override">latest</param>
            <param id="max_pod_retrials">3</param>
            <param id="docker_enabled">true</param>
        </destination>
        <destination id="mzml2isa-container" runner="k8s">
	    <param id="docker_repo_override">container-registry.phenomenal-h2020.eu</param>
            <param id="docker_owner_override">phnmnl</param>
            <param id="docker_image_override">mzml2isa</param>
            <param id="docker_tag_override">latest</param>
            <param id="max_pod_retrials">3</param>
            <param id="docker_enabled">true</param>
        </destination>
        <destination id="nmrml2isa-container" runner="k8s">
	    <param id="docker_repo_override">container-registry.phenomenal-h2020.eu</param>
            <param id="docker_owner_override">phnmnl</param>
            <param id="docker_image_override">nmrml2isa</param>
            <param id="docker_tag_override">latest</param>
            <param id="max_pod_retrials">3</param>
            <param id="docker_enabled">true</param>
        </destination>
	<destination id="mtbls-downloader-container" runner="k8s">
	    <param id="docker_repo_override">container-registry.phenomenal-h2020.eu</param>
            <param id="docker_owner_override">phnmnl</param>
            <param id="docker_image_override">scp-aspera</param>
            <param id="docker_tag_override">latest</param>
            <param id="max_pod_retrials">1</param>
            <param id="docker_enabled">true</param>
        </destination>
        <destination id="mtbls-labs-uploader-container" runner="k8s">
	    <param id="docker_repo_override">container-registry.phenomenal-h2020.eu</param>
            <param id="docker_owner_override">phnmnl</param>
            <param id="docker_image_override">mtbl-labs-uploader</param>
            <param id="docker_tag_override">latest</param>
            <param id="max_pod_retrials">3</param>
            <param id="docker_enabled">true</param>
        </destination>
        <destination id="container-metaboliteidconverter" runner="k8s">
           <param id="docker_repo_override">container-registry.phenomenal-h2020.eu</param>
           <param id="docker_owner_override">phnmnl</param>
           <param id="docker_image_override">metaboliteidconverter</param>
           <param id="docker_tag_override">latest</param>
           <param id="max_pod_retrials">3</param>
           <param id="docker_enabled">true</param>
        </destination>
	    <destination id="metabomatching-container" runner="k8s">
	    <param id="docker_repo_override">container-registry.phenomenal-h2020.eu</param>
            <param id="docker_owner_override">phnmnl</param>
            <param id="docker_image_override">metabomatching</param>
            <param id="docker_tag_override">latest</param>
            <param id="max_pod_retrials">3</param>
            <param id="docker_enabled">true</param>
        </destination>
        <destination id="leidenuniv-ms-vfetc-container" runner="k8s">
            <param id="docker_repo_override">container-registry.phenomenal-h2020.eu</param>
            <param id="docker_owner_override">phnmnl</param>
            <param id="docker_image_override">ms-vfetc</param>
            <param id="docker_tag_override">latest</param>
            <param id="max_pod_retrials">3</param>
            <param id="docker_enabled">true</param>
        </destination>
<<<<<<< HEAD
	<destination id="container-xcms-w4m" runner="k8s">
	    <param id="docker_repo_override">container-registry.phenomenal-h2020.eu</param>
            <param id="docker_owner_override">phnmnl</param>
            <param id="docker_image_override">xcms-w4m</param>
            <param id="docker_tag_override">latest</param>
            <param id="max_pod_retrials">3</param>
            <param id="docker_enabled">true</param>
        </destination> 
        <destination id="container-prometab-w4m" runner="k8s">
            <param id="docker_owner_override">pcm32</param>
            <param id="docker_image_override">w4m-probmetab</param>
            <param id="docker_tag_override">latest</param>
	    <param id="max_pod_retrials">3</param> <!-- r-prometab -->
	    <param id="docker_enabled">true</param> <!-- r-prometab -->
        </destination> <!-- closes r-prometab -->


=======
        <destination id="container-mtblisa" runner="k8s">
            <param id="docker_repo_override">container-registry.phenomenal-h2020.eu</param>
            <param id="docker_owner_override">phnmnl</param>
            <param id="docker_image_override">mtblisa</param>
            <param id="docker_tag_override">latest</param>
            <param id="max_pod_retrials">3</param>
            <param id="docker_enabled">true</param>
        </destination>
        <destination id="container-isatab-validator" runner="k8s">
            <param id="docker_repo_override">container-registry.phenomenal-h2020.eu</param>
            <param id="docker_owner_override">phnmnl</param>
            <param id="docker_image_override">isatab-validator</param>
            <param id="docker_tag_override">latest</param>
            <param id="max_pod_retrials">3</param>
            <param id="docker_enabled">true</param>
        </destination>
        <destination id="container-isajson-validator" runner="k8s">
            <param id="docker_repo_override">container-registry.phenomenal-h2020.eu</param>
            <param id="docker_owner_override">phnmnl</param>
            <param id="docker_image_override">isajson-validator</param>
            <param id="docker_tag_override">latest</param>
            <param id="max_pod_retrials">3</param>
            <param id="docker_enabled">true</param>
        </destination>
        <destination id="container-escher-fluxomics" runner="k8s">
            <param id="docker_repo_override">container-registry.phenomenal-h2020.eu</param>
            <param id="docker_owner_override">phnmnl</param>
            <param id="docker_image_override">escher-fluxomics</param>
            <param id="docker_tag_override">latest</param>
            <param id="max_pod_retrials">3</param>
            <param id="docker_enabled">true</param>
        </destination>
>>>>>>> 82732586
    </destinations>
    <tools>
        <!-- Tools can be configured to use specific destinations or handlers,
             identified by either the "id" or "tags" attribute.  If assigned to
             a tag, a handler or destination that matches that tag will be
             chosen at random.
         -->
        <tool id="BatchFeatureRemoval" destination="batchfeature-container"/>
        <tool id="upps_blankfilter" destination="blankfilter-container"/>
        <tool id="log2transformation" destination="log2transformation-container"/>
        <tool id="iso2flux" destination="iso2flux-container"/>
        <tool id="midcor" destination="midcor-container"/>
        <tool id="ramid" destination="ramid-container"/>
        <tool id="isodyn" destination="isodyn-container"/>
        <tool id="batman-nmr" destination="batman-container"/>
        <tool id="mtbls-dwnld" destination="w4m-mtbls-dwnld-container"/>
        <tool id="Univariate" destination="w4m-univariate-container"/>
        <tool id="Multivariate" destination="w4m-multivariate-container"/>
        <tool id="Biosigner" destination="w4m-biosigner-container"/>
        <tool id="lcmsmatching" destination="w4m-lcmsmatching-container"/>
        <tool id="msconvert2" destination="msconvert2-container"/>
        <tool id="nmrmlconv" destination="nmrmlconv-container"/>
    	<tool id="mtbls2nmrglue" destination="nmrglue-container"/>
    	<tool id="soap_process" destination="soap-nmr-container"/>
    	<tool id="soap_opls" destination="soap-nmr-container"/>
	    <tool id="save_chromatogram" destination="xcms-container"/>
        <tool id="show_chromatogram" destination="xcms-container"/>
        <tool id="mzml2isa" destination="mzml2isa-container"/>
        <tool id="nmrml2isa" destination="nmrml2isa-container"/>
        <tool id="mtbls-downloader" destination="mtbls-downloader-container"/>
        <tool id="mtbls-labs-uploader" destination="mtbls-labs-uploader-container"/>
        <tool id="metfragcli" destination="metfrag-cli-container"/>
        <tool id="Metabolite_ID_Converter" destination="container-metaboliteidconverter" />
        <tool id="metabomatching" destination="metabomatching-container"/>
        <tool id="ms-vfetc" destination="leidenuniv-ms-vfetc-container"/>
<<<<<<< HEAD

        <tool id="abims_xcms_fillPeaks" destination="container-xcms-w4m"/>
        <tool id="abims_xcms_group" destination="container-xcms-w4m"/>
        <tool id="xcms_merge" destination="container-xcms-w4m"/>
        <tool id="abims_xcms_retcor" destination="container-xcms-w4m"/>
        <tool id="abims_xcms_fillPeaks" destination="container-xcms-w4m"/>
        <tool id="abims_xcms_group" destination="container-xcms-w4m"/>
        <tool id="abims_xcms_retcor" destination="container-xcms-w4m"/>
        <tool id="abims_xcms_summary" destination="container-xcms-w4m"/>
        <tool id="abims_xcms_xcmsSet" destination="container-xcms-w4m"/>
        <tool id="xcms_merge" destination="container-xcms-w4m"/>
        <tool id="abims_xcms_summary" destination="container-xcms-w4m"/>
	<tool id="abims_xcms_xcmsSet" destination="container-xcms-w4m"/>

	<tool id="abims_CAMERA_annotateDiffreport" destination="container-xcms-w4m"/>
	<tool id="abims_CAMERA_combinexsAnnos" destination="container-xcms-w4m"/>
	<tool id="abims_CAMERA_annotateDiffreport" destination="container-xcms-w4m"/>
	<tool id="abims_CAMERA_combinexsAnnos" destination="container-xcms-w4m"/>
	
        <tool id="Probmetab" destination="container-prometab-w4m"/>

=======
        <tool id="get_study" destination="container-mtblisa"/>
        <tool id="get_study_json" destination="container-mtblisa"/>
        <tool id="factors_summary" destination="container-mtblisa"/>
	<tool id="isajson_validator" destination="container-isajson-validator"/>
	<tool id="escher-fluxomics" destination="container-escher-fluxomics"/>
>>>>>>> 82732586
    </tools>
</job_conf><|MERGE_RESOLUTION|>--- conflicted
+++ resolved
@@ -207,7 +207,38 @@
             <param id="max_pod_retrials">3</param>
             <param id="docker_enabled">true</param>
         </destination>
-<<<<<<< HEAD
+        <destination id="container-mtblisa" runner="k8s">
+            <param id="docker_repo_override">container-registry.phenomenal-h2020.eu</param>
+            <param id="docker_owner_override">phnmnl</param>
+            <param id="docker_image_override">mtblisa</param>
+            <param id="docker_tag_override">latest</param>
+            <param id="max_pod_retrials">3</param>
+            <param id="docker_enabled">true</param>
+        </destination>
+        <destination id="container-isatab-validator" runner="k8s">
+            <param id="docker_repo_override">container-registry.phenomenal-h2020.eu</param>
+            <param id="docker_owner_override">phnmnl</param>
+            <param id="docker_image_override">isatab-validator</param>
+            <param id="docker_tag_override">latest</param>
+            <param id="max_pod_retrials">3</param>
+            <param id="docker_enabled">true</param>
+        </destination>
+        <destination id="container-isajson-validator" runner="k8s">
+            <param id="docker_repo_override">container-registry.phenomenal-h2020.eu</param>
+            <param id="docker_owner_override">phnmnl</param>
+            <param id="docker_image_override">isajson-validator</param>
+            <param id="docker_tag_override">latest</param>
+            <param id="max_pod_retrials">3</param>
+            <param id="docker_enabled">true</param>
+        </destination>
+        <destination id="container-escher-fluxomics" runner="k8s">
+            <param id="docker_repo_override">container-registry.phenomenal-h2020.eu</param>
+            <param id="docker_owner_override">phnmnl</param>
+            <param id="docker_image_override">escher-fluxomics</param>
+            <param id="docker_tag_override">latest</param>
+            <param id="max_pod_retrials">3</param>
+            <param id="docker_enabled">true</param>
+        </destination>
 	<destination id="container-xcms-w4m" runner="k8s">
 	    <param id="docker_repo_override">container-registry.phenomenal-h2020.eu</param>
             <param id="docker_owner_override">phnmnl</param>
@@ -225,40 +256,6 @@
         </destination> <!-- closes r-prometab -->
 
 
-=======
-        <destination id="container-mtblisa" runner="k8s">
-            <param id="docker_repo_override">container-registry.phenomenal-h2020.eu</param>
-            <param id="docker_owner_override">phnmnl</param>
-            <param id="docker_image_override">mtblisa</param>
-            <param id="docker_tag_override">latest</param>
-            <param id="max_pod_retrials">3</param>
-            <param id="docker_enabled">true</param>
-        </destination>
-        <destination id="container-isatab-validator" runner="k8s">
-            <param id="docker_repo_override">container-registry.phenomenal-h2020.eu</param>
-            <param id="docker_owner_override">phnmnl</param>
-            <param id="docker_image_override">isatab-validator</param>
-            <param id="docker_tag_override">latest</param>
-            <param id="max_pod_retrials">3</param>
-            <param id="docker_enabled">true</param>
-        </destination>
-        <destination id="container-isajson-validator" runner="k8s">
-            <param id="docker_repo_override">container-registry.phenomenal-h2020.eu</param>
-            <param id="docker_owner_override">phnmnl</param>
-            <param id="docker_image_override">isajson-validator</param>
-            <param id="docker_tag_override">latest</param>
-            <param id="max_pod_retrials">3</param>
-            <param id="docker_enabled">true</param>
-        </destination>
-        <destination id="container-escher-fluxomics" runner="k8s">
-            <param id="docker_repo_override">container-registry.phenomenal-h2020.eu</param>
-            <param id="docker_owner_override">phnmnl</param>
-            <param id="docker_image_override">escher-fluxomics</param>
-            <param id="docker_tag_override">latest</param>
-            <param id="max_pod_retrials">3</param>
-            <param id="docker_enabled">true</param>
-        </destination>
->>>>>>> 82732586
     </destinations>
     <tools>
         <!-- Tools can be configured to use specific destinations or handlers,
@@ -294,7 +291,11 @@
         <tool id="Metabolite_ID_Converter" destination="container-metaboliteidconverter" />
         <tool id="metabomatching" destination="metabomatching-container"/>
         <tool id="ms-vfetc" destination="leidenuniv-ms-vfetc-container"/>
-<<<<<<< HEAD
+        <tool id="get_study" destination="container-mtblisa"/>
+        <tool id="get_study_json" destination="container-mtblisa"/>
+        <tool id="factors_summary" destination="container-mtblisa"/>
+	<tool id="isajson_validator" destination="container-isajson-validator"/>
+	<tool id="escher-fluxomics" destination="container-escher-fluxomics"/>
 
         <tool id="abims_xcms_fillPeaks" destination="container-xcms-w4m"/>
         <tool id="abims_xcms_group" destination="container-xcms-w4m"/>
@@ -316,12 +317,5 @@
 	
         <tool id="Probmetab" destination="container-prometab-w4m"/>
 
-=======
-        <tool id="get_study" destination="container-mtblisa"/>
-        <tool id="get_study_json" destination="container-mtblisa"/>
-        <tool id="factors_summary" destination="container-mtblisa"/>
-	<tool id="isajson_validator" destination="container-isajson-validator"/>
-	<tool id="escher-fluxomics" destination="container-escher-fluxomics"/>
->>>>>>> 82732586
     </tools>
 </job_conf>