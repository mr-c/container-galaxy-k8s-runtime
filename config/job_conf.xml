--- conflicted
+++ resolved
@@ -336,18 +336,6 @@
            <param id="max_pod_retrials">3</param>
            <param id="docker_enabled">true</param>
          </destination>
-<<<<<<< HEAD
-        <destination id="container-mtbls-factors-viz" runner="k8s">
-           <param id="docker_repo_override">container-registry.phenomenal-h2020.eu</param>
-           <param id="docker_owner_override">phnmnl</param>
-            <param id="docker_image_override">mtbls-factors-viz</param>
-           <param id="docker_tag_override">v0.4_cv0.3.11</param>
-           <param id="max_pod_retrials">3</param>
-           <param id="docker_enabled">true</param>
-        </destination>
-	
-=======
->>>>>>> e3997175
     </destinations>
     <tools>
         <!-- Tools can be configured to use specific destinations or handlers,
