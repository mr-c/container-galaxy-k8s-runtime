--- conflicted
+++ resolved
@@ -277,10 +277,10 @@
         <tool id="lcmsmatching" destination="w4m-lcmsmatching-container"/>
         <tool id="msconvert2" destination="msconvert2-container"/>
         <tool id="nmrmlconv" destination="nmrmlconv-container"/>
-    	  <tool id="mtbls2nmrglue" destination="nmrglue-container"/>
+        <tool id="mtbls2nmrglue" destination="nmrglue-container"/>
       	<tool id="soap_process" destination="soap-nmr-container"/>
       	<tool id="soap_opls" destination="soap-nmr-container"/>
-	      <tool id="save_chromatogram" destination="xcms-container"/>
+        <tool id="save_chromatogram" destination="xcms-container"/>
         <tool id="show_chromatogram" destination="xcms-container"/>
         <tool id="mzml2isa" destination="mzml2isa-container"/>
         <tool id="nmrml2isa" destination="nmrml2isa-container"/>
@@ -300,10 +300,6 @@
         <tool id="isatab_validator" destination="container-isatab-validator"/>
         <tool id="isatab2json" destination="container-isatab2json"/>
         <tool id="json2isatab" destination="container-json2isatab"/>
-<<<<<<< HEAD
     	<tool id="escher-fluxomics" destination="container-escher-fluxomics"/>
-=======
-      	<tool id="escher-fluxomics" destination="container-escher-fluxomics"/>
->>>>>>> fd7da033
     </tools>
 </job_conf>