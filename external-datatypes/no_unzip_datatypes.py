--- conflicted
+++ resolved
@@ -28,23 +28,7 @@
             return True
         else :
             return False
-<<<<<<< HEAD
-    
-    
-# the if is just for backwards compatibility...could remove this at some point
-if hasattr(Binary, 'register_sniffable_binary_format'):
-    Binary.register_sniffable_binary_format('NoUnzip', 'no_unzip.zip', NoUnzip)
-    
-    
-    
-    
-    
-    
-
-
-=======
 
 # the if is just for backwards compatibility...could remove this at some point
 if hasattr(Binary, 'register_sniffable_binary_format'):
-    Binary.register_sniffable_binary_format('NoUnzip', 'no_unzip.zip', NoUnzip)
->>>>>>> 666a68a4
+    Binary.register_sniffable_binary_format('NoUnzip', 'no_unzip.zip', NoUnzip)